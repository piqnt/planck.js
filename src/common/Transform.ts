--- conflicted
+++ resolved
@@ -39,7 +39,7 @@
   /** rotation */
   q: Rot;
 
-  constructor(position?: Vec2Value, rotation?: number | Rot) {
+  constructor(position?: Vec2Value, rotation?: number | RotValue) {
     if (_CONSTRUCTOR_FACTORY && !(this instanceof Transform)) {
       return new Transform(position, rotation);
     }
@@ -48,13 +48,10 @@
     if (typeof position !== "undefined") {
       this.p.setVec2(position);
     }
-<<<<<<< HEAD
-    if (typeof rotation !== 'undefined') {
-      this.q.set(rotation);
-=======
-    if (typeof rotation !== "undefined") {
+    if (typeof rotation === "number") {
       this.q.setAngle(rotation);
->>>>>>> f628eabc
+    } else if (typeof rotation === "object") {
+      this.q.setRot(rotation)
     }
   }
 
