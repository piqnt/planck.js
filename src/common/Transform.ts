--- conflicted
+++ resolved
@@ -47,13 +47,8 @@
   /** rotation */
   q: Rot;
 
-<<<<<<< HEAD
-  constructor(position?: Vec2, rotation?: number | Rot) {
-    if (!(this instanceof Transform)) {
-=======
-  constructor(position?: Vec2Value, rotation?: number) {
+  constructor(position?: Vec2Value, rotation?: number | Rot) {
     if (_CONSTRUCTOR_FACTORY && !(this instanceof Transform)) {
->>>>>>> 2b0dd3d0
       return new Transform(position, rotation);
     }
     this.p = Vec2.zero();
