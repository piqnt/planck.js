--- conflicted
+++ resolved
@@ -208,17 +208,16 @@
     return this;
   }
 
-<<<<<<< HEAD
   /**
    * LIQUID_FUN:
    * Set linear combination of u, v and w: `a * u + b * v + c * w`
    */
-  setCombine3(a: number, u: Vec2, b: number, v: Vec2, c: number, w: Vec2): Vec2 {
-    _ASSERT && Math.assert(a);
+  setCombine3(a: number, u: Vec2Value, b: number, v: Vec2Value, c: number, w: Vec2Value): Vec2 {
+    _ASSERT && console.assert(Number.isFinite(a));
     _ASSERT && Vec2.assert(u);
-    _ASSERT && Math.assert(b);
-    _ASSERT && Vec2.assert(v);
-    _ASSERT && Math.assert(c);
+    _ASSERT && console.assert(Number.isFinite(b));
+    _ASSERT && Vec2.assert(v);
+    _ASSERT && console.assert(Number.isFinite(c));
     _ASSERT && Vec2.assert(w);
     const x = a * u.x + b * v.x + c * w.x;
     const y = a * u.y + b * v.y + c * w.y;
@@ -229,12 +228,8 @@
     return this;
   }  
 
-  setMul(a: number, v: Vec2): Vec2 {
-    _ASSERT && Math.assert(a);
-=======
   setMul(a: number, v: Vec2Value): Vec2 {
     _ASSERT && console.assert(Number.isFinite(a));
->>>>>>> 2b0dd3d0
     _ASSERT && Vec2.assert(v);
     const x = a * v.x;
     const y = a * v.y;
@@ -544,7 +539,6 @@
     return Vec2.zero().setCombine(a, v, b, w);
   }
 
-<<<<<<< HEAD
   /**
    * LIQUID_FUN:
    */
@@ -552,10 +546,7 @@
     return Vec2.zero().setCombine3(a, u, b, v, c, w);
   }
 
-  static sub(v: Vec2, w: Vec2): Vec2 {
-=======
   static sub(v: Vec2Value, w: Vec2Value): Vec2 {
->>>>>>> 2b0dd3d0
     _ASSERT && Vec2.assert(v);
     _ASSERT && Vec2.assert(w);
     return Vec2.neo(v.x - w.x, v.y - w.y);
