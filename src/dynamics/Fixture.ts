/*
 * Planck.js
<<<<<<< HEAD
 * The MIT License
 * Copyright (c) 2021 Erin Catto, Ali Shakiba
 * Copyright (c) 2013 Google, Inc.
=======
>>>>>>> f628eabc
 *
 * Copyright (c) Erin Catto, Ali Shakiba
 *
 * This source code is licensed under the MIT license found in the
 * LICENSE file in the root directory of this source tree.
 */

<<<<<<< HEAD
import * as matrix from '../common/Matrix';
import { options } from '../util/options';
import { Vec2, Vec2Value } from '../common/Vec2';
import { AABB, RayCastInput, RayCastOutput } from '../collision/AABB';
import { Shape, ShapeType } from '../collision/Shape';
=======
import * as matrix from "../common/Matrix";
import { options } from "../util/options";
import { Vec2Value } from "../common/Vec2";
import { AABB, RayCastInput, RayCastOutput } from "../collision/AABB";
import { Shape, ShapeType } from "../collision/Shape";
>>>>>>> f628eabc
import { Body, MassData } from "./Body";
import { BroadPhase } from "../collision/BroadPhase";
import { TransformValue } from "../common/Transform";
import { Style } from "../util/Testbed";


/** @internal */ const _ASSERT = typeof ASSERT === "undefined" ? false : ASSERT;

/** @internal */ const synchronize_aabb1 = new AABB();
/** @internal */ const synchronize_aabb2 = new AABB();
/** @internal */ const displacement = matrix.vec2(0, 0);

/**
 * A fixture definition is used to create a fixture. This class defines an
 * abstract fixture definition. You can reuse fixture definitions safely.
 */
export interface FixtureOpt {
  userData?: unknown;
  /**
   * The friction coefficient, usually in the range [0,1]
   */
  friction?: number;
  /**
   * The restitution (elasticity) usually in the range [0,1]
   */
  restitution?: number;
  /**
   * The density, usually in kg/m^2
   */
  density?: number;
  /**
   * A sensor shape collects contact information but never generates a collision response.
   */
  isSensor?: boolean;
  /**
   * Zero, positive or negative collision group.
   * Fixtures with same positive groupIndex always collide and fixtures with same negative groupIndex never collide.
   */
  filterGroupIndex?: number;
  /**
   * Collision category bit or bits that this fixture belongs to.
   * If groupIndex is zero or not matching, then at least one bit in this fixture categoryBits should match other fixture maskBits and vice versa.
   */
  filterCategoryBits?: number;
  /**
   * Collision category bit or bits that this fixture accept for collision.
   */
  filterMaskBits?: number;

  /** Styling for dev-tools. */
  style?: Style;
}

export interface FixtureDef extends FixtureOpt {
  shape: Shape;
}

/** @internal */ const FixtureDefDefault: FixtureOpt = {
  userData : null,
  friction : 0.2,
  restitution : 0.0,
  density : 0.0,
  isSensor : false,

  filterGroupIndex : 0,
  filterCategoryBits : 0x0001,
  filterMaskBits : 0xFFFF
};

/**
 * This proxy is used internally to connect shape children to the broad-phase.
 */
export class FixtureProxy {
  aabb: AABB;
  fixture: Fixture;
  childIndex: number;
  proxyId: number;
  constructor(fixture: Fixture, childIndex: number) {
    this.aabb = new AABB();
    this.fixture = fixture;
    this.childIndex = childIndex;
    // this.proxyId;
  }
}

/**
 * A fixture is used to attach a shape to a body for collision detection. A
 * fixture inherits its transform from its parent. Fixtures hold additional
 * non-geometric data such as friction, collision filters, etc.
 *
 * To create a new Fixture use {@link Body.createFixture}.
 */
export class Fixture {
  /** @internal */ m_body: Body;
  /** @internal */ m_friction: number;
  /** @internal */ m_restitution: number;
  /** @internal */ m_density: number;
  /** @internal */ m_isSensor: boolean;
  /** @internal */ m_filterGroupIndex: number;
  /** @internal */ m_filterCategoryBits: number;
  /** @internal */ m_filterMaskBits: number;
  /** @internal */ m_shape: Shape;
  /** @internal */ m_next: Fixture | null;
  /** @internal */ m_proxies: FixtureProxy[];
  // 0 indicates inactive state, this is not the same as m_proxies.length
  /** @internal */ m_proxyCount: number;
  /** @internal */ m_userData: unknown;

  /** Styling for dev-tools. */
  style: Style = {};

  /** @hidden @experimental Similar to userData, but used by dev-tools or runtime environment. */
  appData: Record<string, any> = {};

  constructor(body: Body, def: FixtureDef);
  constructor(body: Body, shape: Shape, def?: FixtureOpt);
  constructor(body: Body, shape: Shape, density?: number);
  /** @internal */
  constructor(body: Body, shape?, def?) {
    if (shape.shape) {
      def = shape;
      shape = shape.shape;

    } else if (typeof def === "number") {
      def = {density : def};
    }

    def = options(def, FixtureDefDefault);

    this.m_body = body;

    this.m_friction = def.friction;
    this.m_restitution = def.restitution;
    this.m_density = def.density;
    this.m_isSensor = def.isSensor;

    this.m_filterGroupIndex = def.filterGroupIndex;
    this.m_filterCategoryBits = def.filterCategoryBits;
    this.m_filterMaskBits = def.filterMaskBits;

    // TODO validate shape
    this.m_shape = shape; // .clone();

    this.m_next = null;

    this.m_proxies = [];
    this.m_proxyCount = 0;

    // fixture proxies are created here,
    // but they are activate in when a fixture is added to body
    const childCount = this.m_shape.getChildCount();
    for (let i = 0; i < childCount; ++i) {
      this.m_proxies[i] = new FixtureProxy(this, i);
    }

    this.m_userData = def.userData;

    if (typeof def.style === "object" && def.style !== null) {
      this.style = def.style;
    }
  }

  /** @hidden Re-setup fixture. */
  _reset(): void {
    const body = this.getBody();
    const broadPhase = body.m_world.m_broadPhase;
    this.destroyProxies(broadPhase);
    if (this.m_shape._reset) {
      this.m_shape._reset();
    }
    const childCount = this.m_shape.getChildCount();
    for (let i = 0; i < childCount; ++i) {
      this.m_proxies[i] = new FixtureProxy(this, i);
    }
    this.createProxies(broadPhase, body.m_xf);
    body.resetMassData();
  }

  /** @internal */
  _serialize(): object {
    return {
      friction: this.m_friction,
      restitution: this.m_restitution,
      density: this.m_density,
      isSensor: this.m_isSensor,

      filterGroupIndex: this.m_filterGroupIndex,
      filterCategoryBits: this.m_filterCategoryBits,
      filterMaskBits: this.m_filterMaskBits,

      shape: this.m_shape,
    };
  }

  /** @internal */
  static _deserialize(data: any, body: any, restore: any): Fixture {
    const shape = restore(Shape, data.shape);
    const fixture = shape && new Fixture(body, shape, data);
    return fixture;
  }

  /**
   * Get the type of the child shape. You can use this to down cast to the
   * concrete shape.
   */
  getType(): ShapeType {
    return this.m_shape.m_type;
  }

  /**
   * Get the child shape. You can modify the child shape, however you should not
   * change the number of vertices because this will crash some collision caching
   * mechanisms. Manipulating the shape may lead to non-physical behavior.
   */
  getShape(): Shape {
    return this.m_shape;
  }

  /**
   * A sensor shape collects contact information but never generates a collision
   * response.
   */
  isSensor(): boolean {
    return this.m_isSensor;
  }

  /**
   * Set if this fixture is a sensor.
   */
  setSensor(sensor: boolean): void {
    if (sensor != this.m_isSensor) {
      this.m_body.setAwake(true);
      this.m_isSensor = sensor;
    }
  }

  // /**
  //  * Get the contact filtering data.
  //  */
  // getFilterData() {
  //   return this.m_filter;
  // }

  /**
   * Get the user data that was assigned in the fixture definition. Use this to
   * store your application specific data.
   */
  getUserData(): unknown {
    return this.m_userData;
  }

  /**
   * Set the user data. Use this to store your application specific data.
   */
  setUserData(data: unknown): void {
    this.m_userData = data;
  }

  /**
   * Get the parent body of this fixture. This is null if the fixture is not
   * attached.
   */
  getBody(): Body {
    return this.m_body;
  }

  /**
   * Get the next fixture in the parent body's fixture list.
   */
  getNext(): Fixture | null {
    return this.m_next;
  }

  /**
   * Get the density of this fixture.
   */
  getDensity(): number {
    return this.m_density;
  }

  /**
   * Set the density of this fixture. This will _not_ automatically adjust the
   * mass of the body. You must call Body.resetMassData to update the body's mass.
   */
  setDensity(density: number): void {
    if (_ASSERT) console.assert(Number.isFinite(density) && density >= 0.0);
    this.m_density = density;
  }

  /**
   * Get the coefficient of friction, usually in the range [0,1].
   */
  getFriction(): number {
    return this.m_friction;
  }

  /**
   * Set the coefficient of friction. This will not change the friction of
   * existing contacts.
   */
  setFriction(friction: number): void {
    this.m_friction = friction;
  }

  /**
   * Get the coefficient of restitution.
   */
  getRestitution(): number {
    return this.m_restitution;
  }

  /**
   * Set the coefficient of restitution. This will not change the restitution of
   * existing contacts.
   */
  setRestitution(restitution: number): void {
    this.m_restitution = restitution;
  }

  /**
   * Test a point in world coordinates for containment in this fixture.
   */
  testPoint(p: Vec2Value): boolean {
    return this.m_shape.testPoint(this.m_body.getTransform(), p);
  }

  /**
   * LIQUID_FUN:
   * 
   * Compute the distance from this fixture to the specified point. This only works for convex shapes.
   * @param p a point in world coordinates.
   * @param normal returns the direction in which the distance increases.
   * @return returns the distance from the current shape.
   */
  // TODO remove normal as paramenter and return [distance: number, normal: Vec2] directly
  computeDistance(p: Vec2Value, normal: Vec2, childIndex: number): number {
    return this.m_shape.computeDistance(this.m_body.getTransform(), p, normal, childIndex);
  }

  /**
   * Cast a ray against this shape.
   */
  rayCast(output: RayCastOutput, input: RayCastInput, childIndex: number): boolean {
    return this.m_shape.rayCast(output, input, this.m_body.getTransform(), childIndex);
  }

  /**
   * Get the mass data for this fixture. The mass data is based on the density and
   * the shape. The rotational inertia is about the shape's origin. This operation
   * may be expensive.
   */
  getMassData(massData: MassData): void {
    this.m_shape.computeMass(massData, this.m_density);
  }

  /**
   * Get the fixture's AABB. This AABB may be enlarge and/or stale. If you need a
   * more accurate AABB, compute it using the shape and the body transform.
   */
  getAABB(childIndex: number): AABB {
    if (_ASSERT) console.assert(0 <= childIndex && childIndex < this.m_proxies.length);
    return this.m_proxies[childIndex].aabb;
  }

  /**
   * These support body activation/deactivation.
   */
  createProxies(broadPhase: BroadPhase, xf: TransformValue): void {
    if (_ASSERT) console.assert(this.m_proxyCount == 0);

    // Create proxies in the broad-phase.
    this.m_proxyCount = this.m_shape.getChildCount();

    for (let i = 0; i < this.m_proxyCount; ++i) {
      const proxy = this.m_proxies[i];
      this.m_shape.computeAABB(proxy.aabb, xf, i);
      proxy.proxyId = broadPhase.createProxy(proxy.aabb, proxy);
    }
  }

  destroyProxies(broadPhase: BroadPhase): void {
    // Destroy proxies in the broad-phase.
    for (let i = 0; i < this.m_proxyCount; ++i) {
      const proxy = this.m_proxies[i];
      broadPhase.destroyProxy(proxy.proxyId);
      proxy.proxyId = null;
    }

    this.m_proxyCount = 0;
  }

  /**
   * Updates this fixture proxy in broad-phase (with combined AABB of current and
   * next transformation).
   */
  synchronize(broadPhase: BroadPhase, xf1: TransformValue, xf2: TransformValue): void {
    for (let i = 0; i < this.m_proxyCount; ++i) {
      const proxy = this.m_proxies[i];
      // Compute an AABB that covers the swept shape (may miss some rotation
      // effect).
      this.m_shape.computeAABB(synchronize_aabb1, xf1, proxy.childIndex);
      this.m_shape.computeAABB(synchronize_aabb2, xf2, proxy.childIndex);

      proxy.aabb.combine(synchronize_aabb1, synchronize_aabb2);

      matrix.subVec2(displacement, xf2.p, xf1.p);

      broadPhase.moveProxy(proxy.proxyId, proxy.aabb, displacement);
    }
  }

  /**
   * Set the contact filtering data. This will not update contacts until the next
   * time step when either parent body is active and awake. This automatically
   * calls refilter.
   */
  setFilterData(filter: { groupIndex: number, categoryBits: number, maskBits: number }): void {
    this.m_filterGroupIndex = filter.groupIndex;
    this.m_filterCategoryBits = filter.categoryBits;
    this.m_filterMaskBits = filter.maskBits;
    this.refilter();
  }

  getFilterGroupIndex(): number {
    return this.m_filterGroupIndex;
  }

  setFilterGroupIndex(groupIndex: number): void {
    this.m_filterGroupIndex = groupIndex;
    this.refilter();
  }

  getFilterCategoryBits(): number {
    return this.m_filterCategoryBits;
  }

  setFilterCategoryBits(categoryBits: number): void {
    this.m_filterCategoryBits = categoryBits;
    this.refilter();
  }

  getFilterMaskBits(): number {
    return this.m_filterMaskBits;
  }

  setFilterMaskBits(maskBits: number): void {
    this.m_filterMaskBits = maskBits;
    this.refilter();
  }

  /**
   * Call this if you want to establish collision that was previously disabled by
   * ContactFilter.
   */
  refilter(): void {
    if (this.m_body == null) {
      return;
    }

    // Flag associated contacts for filtering.
    let edge = this.m_body.getContactList();
    while (edge) {
      const contact = edge.contact;
      const fixtureA = contact.getFixtureA();
      const fixtureB = contact.getFixtureB();
      if (fixtureA == this || fixtureB == this) {
        contact.flagForFiltering();
      }

      edge = edge.next;
    }

    const world = this.m_body.getWorld();

    if (world == null) {
      return;
    }

    // Touch each proxy so that new pairs may be created
    const broadPhase = world.m_broadPhase;
    for (let i = 0; i < this.m_proxyCount; ++i) {
      broadPhase.touchProxy(this.m_proxies[i].proxyId);
    }
  }

  /**
   * Implement this method to provide collision filtering, if you want finer
   * control over contact creation.
   *
   * Return true if contact calculations should be performed between these two
   * fixtures.
   *
   * Warning: for performance reasons this is only called when the AABBs begin to
   * overlap.
   */
  shouldCollide(that: Fixture): boolean {

    if (that.m_filterGroupIndex === this.m_filterGroupIndex && that.m_filterGroupIndex !== 0) {
      return that.m_filterGroupIndex > 0;
    }

    const collideA = (that.m_filterMaskBits & this.m_filterCategoryBits) !== 0;
    const collideB = (that.m_filterCategoryBits & this.m_filterMaskBits) !== 0;
    const collide = collideA && collideB;
    return collide;
  }
}<|MERGE_RESOLUTION|>--- conflicted
+++ resolved
@@ -1,31 +1,17 @@
 /*
  * Planck.js
-<<<<<<< HEAD
- * The MIT License
- * Copyright (c) 2021 Erin Catto, Ali Shakiba
- * Copyright (c) 2013 Google, Inc.
-=======
->>>>>>> f628eabc
  *
- * Copyright (c) Erin Catto, Ali Shakiba
+ * Copyright (c) Erin Catto, Ali Shakiba, Google, Inc.
  *
  * This source code is licensed under the MIT license found in the
  * LICENSE file in the root directory of this source tree.
  */
 
-<<<<<<< HEAD
-import * as matrix from '../common/Matrix';
-import { options } from '../util/options';
-import { Vec2, Vec2Value } from '../common/Vec2';
-import { AABB, RayCastInput, RayCastOutput } from '../collision/AABB';
-import { Shape, ShapeType } from '../collision/Shape';
-=======
 import * as matrix from "../common/Matrix";
 import { options } from "../util/options";
-import { Vec2Value } from "../common/Vec2";
+import { Vec2, Vec2Value } from "../common/Vec2";
 import { AABB, RayCastInput, RayCastOutput } from "../collision/AABB";
 import { Shape, ShapeType } from "../collision/Shape";
->>>>>>> f628eabc
 import { Body, MassData } from "./Body";
 import { BroadPhase } from "../collision/BroadPhase";
 import { TransformValue } from "../common/Transform";
