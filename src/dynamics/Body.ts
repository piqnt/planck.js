--- conflicted
+++ resolved
@@ -578,13 +578,9 @@
       return;
     }
 
-<<<<<<< HEAD
-    this.m_xf.set(position, angle);
+    this.m_xf.setNum(position, angle);
     // LIQUID_FUN:
     this.m_xf0 = Transform.clone(this.m_xf); // TODO clone necessary?
-=======
-    this.m_xf.setNum(position, angle);
->>>>>>> 3b262124
     this.m_sweep.setTransform(this.m_xf);
 
     const broadPhase = this.m_world.m_broadPhase;
