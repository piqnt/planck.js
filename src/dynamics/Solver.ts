/*
 * Planck.js
<<<<<<< HEAD
 * The MIT License
 * Copyright (c) 2021 Erin Catto, Ali Shakiba
 * Copyright (c) 2014 Google, Inc.
=======
>>>>>>> f628eabc
 *
 * Copyright (c) Erin Catto, Ali Shakiba
 *
 * This source code is licensed under the MIT license found in the
 * LICENSE file in the root directory of this source tree.
 */

import * as matrix from "../common/Matrix";
import { SettingsInternal as Settings } from "../Settings";
import { EPSILON } from "../common/Math";
import { Body } from "./Body";
import type { Contact } from "./Contact";
import { Joint } from "./Joint";
import { TimeOfImpact, TOIInput, TOIOutput, TOIOutputState } from "../collision/TimeOfImpact";
import { Distance, DistanceInput, DistanceOutput, SimplexCache } from "../collision/Distance";
import { World } from "./World";
<<<<<<< HEAD
import { Transform } from '../common/Transform';
import { Sweep } from '../common/Sweep';
=======
import { Sweep } from "../common/Sweep";
>>>>>>> f628eabc


/** @internal */ const _ASSERT = typeof ASSERT === "undefined" ? false : ASSERT;
/** @internal */ const math_abs = Math.abs;
/** @internal */ const math_sqrt = Math.sqrt;
/** @internal */ const math_min = Math.min;


export class TimeStep {
  /** time step */
  dt: number = 0;
  /** inverse time step (0 if dt == 0) */
  inv_dt: number = 0;
  velocityIterations: number = 0;
  positionIterations: number = 0;
  // LIQUID_FUN:
  particleIterations: number = 0;
  warmStarting: boolean = false;
  blockSolve: boolean = true;

  /** timestep ratio for variable timestep */
  inv_dt0: number = 0.0;
  /** dt * inv_dt0 */
  dtRatio: number = 1;

  reset(dt: number): void {
    if (this.dt > 0.0) {
      this.inv_dt0 = this.inv_dt;
    }
    this.dt = dt;
    this.inv_dt = dt == 0 ? 0 : 1 / dt;
    this.dtRatio = dt * this.inv_dt0;
  }
}

// reuse
/** @internal */ const s_subStep = new TimeStep();
/** @internal */ const c = matrix.vec2(0, 0);
/** @internal */ const v = matrix.vec2(0, 0);
/** @internal */ const translation = matrix.vec2(0, 0);
/** @internal */ const input = new TOIInput();
/** @internal */ const output = new TOIOutput();
/** @internal */ const backup = new Sweep();
/** @internal */ const backup1 = new Sweep();
/** @internal */ const backup2 = new Sweep();

/**
 * Contact impulses for reporting. Impulses are used instead of forces because
 * sub-step forces may approach infinity for rigid body collisions. These match
 * up one-to-one with the contact points in Manifold.
 */
export class ContactImpulse {
  // TODO: merge with Contact class?

  private readonly contact: Contact;
  private readonly normals: number[];
  private readonly tangents: number[];

  constructor(contact: Contact) {
    this.contact = contact;
    this.normals = [];
    this.tangents = [];
  }

  recycle() {
    this.normals.length = 0;
    this.tangents.length = 0;
  }

  get normalImpulses(): number[] {
    const contact = this.contact;
    const normals = this.normals;
    normals.length = 0;
    for (let p = 0; p < contact.v_points.length; ++p) {
      normals.push(contact.v_points[p].normalImpulse);
    }
    return normals;
  }

  get tangentImpulses(): number[] {
    const contact = this.contact;
    const tangents = this.tangents;
    tangents.length = 0;
    for (let p = 0; p < contact.v_points.length; ++p) {
      tangents.push(contact.v_points[p].tangentImpulse);
    }
    return tangents;
  }
}

/**
 * Finds and solves islands. An island is a connected subset of the world.
 */
export class Solver {
  m_world: World;
  m_stack: Body[];
  m_bodies: Body[];
  m_contacts: Contact[];
  m_joints: Joint[];

  constructor(world: World) {
    this.m_world = world;
    this.m_stack = [];
    this.m_bodies = [];
    this.m_contacts = [];
    this.m_joints = [];
  }

  clear(): void {
    this.m_stack.length = 0;
    this.m_bodies.length = 0;
    this.m_contacts.length = 0;
    this.m_joints.length = 0;
  }

  addBody(body: Body): void {
    if (_ASSERT) console.assert(body instanceof Body, "Not a Body!", body);
    this.m_bodies.push(body);
    // why?
    // body.c_position.c.setZero();
    // body.c_position.a = 0;
    // body.c_velocity.v.setZero();
    // body.c_velocity.w = 0;
  }

  addContact(contact: Contact): void {
    // if (_ASSERT) console.assert(contact instanceof Contact, 'Not a Contact!', contact);
    this.m_contacts.push(contact);
  }

  addJoint(joint: Joint): void {
    if (_ASSERT) console.assert(joint instanceof Joint, "Not a Joint!", joint);
    this.m_joints.push(joint);
  }

  solveWorld(step: TimeStep): void {
    const world = this.m_world;

    // LIQUID_FUN: update previous transforms
    for (let b = world.m_bodyList; b; b = b.m_next) {
      b.m_xf0 = Transform.clone(b.m_xf); // TODO clone necessary?
    }

    // Clear all the island flags.
    for (let b = world.m_bodyList; b; b = b.m_next) {
      b.m_islandFlag = false;
    }
    for (let c = world.m_contactList; c; c = c.m_next) {
      c.m_islandFlag = false;
    }
    for (let j = world.m_jointList; j; j = j.m_next) {
      j.m_islandFlag = false;
    }

    // Build and simulate all awake islands.
    const stack = this.m_stack;
    let loop = -1;
    for (let seed = world.m_bodyList; seed; seed = seed.m_next) {
      loop++;
      if (seed.m_islandFlag) {
        continue;
      }

      if (seed.isAwake() == false || seed.isActive() == false) {
        continue;
      }

      // The seed can be dynamic or kinematic.
      if (seed.isStatic()) {
        continue;
      }

      // Reset island and stack.
      this.clear();

      stack.push(seed);

      seed.m_islandFlag = true;

      // Perform a depth first search (DFS) on the constraint graph.
      while (stack.length > 0) {
        // Grab the next body off the stack and add it to the island.
        const b = stack.pop();
        if (_ASSERT) console.assert(b.isActive() == true);
        this.addBody(b);

        // Make sure the body is awake (without resetting sleep timer).
        b.m_awakeFlag = true;

        // To keep islands as small as possible, we don't
        // propagate islands across static bodies.
        if (b.isStatic()) {
          continue;
        }

        // Search all contacts connected to this body.
        for (let ce = b.m_contactList; ce; ce = ce.next) {
          const contact = ce.contact;

          // Has this contact already been added to an island?
          if (contact.m_islandFlag) {
            continue;
          }

          // Is this contact solid and touching?
          if (contact.isEnabled() == false || contact.isTouching() == false) {
            continue;
          }

          // Skip sensors.
          const sensorA = contact.m_fixtureA.m_isSensor;
          const sensorB = contact.m_fixtureB.m_isSensor;
          if (sensorA || sensorB) {
            continue;
          }

          this.addContact(contact);
          contact.m_islandFlag = true;

          const other = ce.other;

          // Was the other body already added to this island?
          if (other.m_islandFlag) {
            continue;
          }

          // if (_ASSERT) console.assert(stack.length < world.m_bodyCount);
          stack.push(other);
          other.m_islandFlag = true;
        }

        // Search all joints connect to this body.
        for (let je = b.m_jointList; je; je = je.next) {
          if (je.joint.m_islandFlag == true) {
            continue;
          }

          const other = je.other;

          // Don't simulate joints connected to inactive bodies.
          if (other.isActive() == false) {
            continue;
          }

          this.addJoint(je.joint);
          je.joint.m_islandFlag = true;

          if (other.m_islandFlag) {
            continue;
          }

          // if (_ASSERT) console.assert(stack.length < world.m_bodyCount);
          stack.push(other);
          other.m_islandFlag = true;
        }
      }

      this.solveIsland(step);

      // Post solve cleanup.
      for (let i = 0; i < this.m_bodies.length; ++i) {
        // Allow static bodies to participate in other islands.
        // TODO: are they added at all?
        const b = this.m_bodies[i];
        if (b.isStatic()) {
          b.m_islandFlag = false;
        }
      }
    }
  }

  solveIsland(step: TimeStep): void {
    // B2: Island Solve
    const world = this.m_world;
    const gravity = world.m_gravity;
    const allowSleep = world.m_allowSleep;

    const h = step.dt;

    // Integrate velocities and apply damping. Initialize the body state.
    for (let i = 0; i < this.m_bodies.length; ++i) {
      const body = this.m_bodies[i];

      matrix.copyVec2(c, body.m_sweep.c);
      const a = body.m_sweep.a;
      matrix.copyVec2(v, body.m_linearVelocity);
      let w = body.m_angularVelocity;

      // Store positions for continuous collision.
      matrix.copyVec2(body.m_sweep.c0, body.m_sweep.c);
      body.m_sweep.a0 = body.m_sweep.a;

      if (body.isDynamic()) {
        // Integrate velocities.
        matrix.plusScaleVec2(v, h * body.m_gravityScale, gravity);
        matrix.plusScaleVec2(v, h * body.m_invMass, body.m_force);
        w += h * body.m_invI * body.m_torque;
        /**
         * <pre>
         * Apply damping.
         * ODE: dv/dt + c * v = 0
         * Solution: v(t) = v0 * exp(-c * t)
         * Time step: v(t + dt) = v0 * exp(-c * (t + dt)) = v0 * exp(-c * t) * exp(-c * dt) = v * exp(-c * dt)
         * v2 = exp(-c * dt) * v1
         * Pade approximation:
         * v2 = v1 * 1 / (1 + c * dt)
         * </pre>
         */
        matrix.scaleVec2(v, 1.0 / (1.0 + h * body.m_linearDamping), v);
        w *= 1.0 / (1.0 + h * body.m_angularDamping);
      }

      matrix.copyVec2(body.c_position.c, c);
      body.c_position.a = a;
      matrix.copyVec2(body.c_velocity.v, v);
      body.c_velocity.w = w;
    }

    for (let i = 0; i < this.m_contacts.length; ++i) {
      const contact = this.m_contacts[i];
      contact.initConstraint(step);
    }

    for (let i = 0; i < this.m_contacts.length; ++i) {
      const contact = this.m_contacts[i];
      contact.initVelocityConstraint(step);
    }

    if (step.warmStarting) {
      // Warm start.
      for (let i = 0; i < this.m_contacts.length; ++i) {
        const contact = this.m_contacts[i];
        contact.warmStartConstraint(step);
      }
    }

    for (let i = 0; i < this.m_joints.length; ++i) {
      const joint = this.m_joints[i];
      joint.initVelocityConstraints(step);
    }

    // Solve velocity constraints
    for (let i = 0; i < step.velocityIterations; ++i) {
      for (let j = 0; j < this.m_joints.length; ++j) {
        const joint = this.m_joints[j];
        joint.solveVelocityConstraints(step);
      }

      for (let j = 0; j < this.m_contacts.length; ++j) {
        const contact = this.m_contacts[j];
        contact.solveVelocityConstraint(step);
      }
    }

    // Store impulses for warm starting
    for (let i = 0; i < this.m_contacts.length; ++i) {
      const contact = this.m_contacts[i];
      contact.storeConstraintImpulses(step);
    }

    // Integrate positions
    for (let i = 0; i < this.m_bodies.length; ++i) {
      const body = this.m_bodies[i];

      matrix.copyVec2(c, body.c_position.c);
      let a = body.c_position.a;
      matrix.copyVec2(v, body.c_velocity.v);
      let w = body.c_velocity.w;

      // Check for large velocities
      matrix.scaleVec2(translation, h, v);
      const translationLengthSqr = matrix.lengthSqrVec2(translation);
      if (translationLengthSqr > Settings.maxTranslationSquared) {
        const ratio = Settings.maxTranslation / math_sqrt(translationLengthSqr);
        matrix.mulVec2(v, ratio);
      }

      const rotation = h * w;
      if (rotation * rotation > Settings.maxRotationSquared) {
        const ratio = Settings.maxRotation / math_abs(rotation);
        w *= ratio;
      }

      // Integrate
      matrix.plusScaleVec2(c, h, v);
      a += h * w;

      matrix.copyVec2(body.c_position.c, c);
      body.c_position.a = a;
      matrix.copyVec2(body.c_velocity.v, v);
      body.c_velocity.w = w;
    }

    // Solve position constraints
    let positionSolved = false;
    for (let i = 0; i < step.positionIterations; ++i) {
      let minSeparation = 0.0;
      for (let j = 0; j < this.m_contacts.length; ++j) {
        const contact = this.m_contacts[j];
        const separation = contact.solvePositionConstraint(step);
        minSeparation = math_min(minSeparation, separation);
      }
      // We can't expect minSpeparation >= -Settings.linearSlop because we don't
      // push the separation above -Settings.linearSlop.
      const contactsOkay = minSeparation >= -3.0 * Settings.linearSlop;

      let jointsOkay = true;
      for (let j = 0; j < this.m_joints.length; ++j) {
        const joint = this.m_joints[j];
        const jointOkay = joint.solvePositionConstraints(step);
        jointsOkay = jointsOkay && jointOkay;
      }

      if (contactsOkay && jointsOkay) {
        // Exit early if the position errors are small.
        positionSolved = true;
        break;
      }
    }

    // Copy state buffers back to the bodies
    for (let i = 0; i < this.m_bodies.length; ++i) {
      const body = this.m_bodies[i];

      matrix.copyVec2(body.m_sweep.c, body.c_position.c);
      body.m_sweep.a = body.c_position.a;
      matrix.copyVec2(body.m_linearVelocity, body.c_velocity.v);
      body.m_angularVelocity = body.c_velocity.w;
      body.synchronizeTransform();
    }

    this.postSolveIsland();

    if (allowSleep) {
      let minSleepTime = Infinity;

      const linTolSqr = Settings.linearSleepToleranceSqr;
      const angTolSqr = Settings.angularSleepToleranceSqr;

      for (let i = 0; i < this.m_bodies.length; ++i) {
        const body = this.m_bodies[i];
        if (body.isStatic()) {
          continue;
        }

        if ((body.m_autoSleepFlag == false)
          || (body.m_angularVelocity * body.m_angularVelocity > angTolSqr)
          || (matrix.lengthSqrVec2(body.m_linearVelocity) > linTolSqr)) {
          body.m_sleepTime = 0.0;
          minSleepTime = 0.0;
        } else {
          body.m_sleepTime += h;
          minSleepTime = math_min(minSleepTime, body.m_sleepTime);
        }
      }

      if (minSleepTime >= Settings.timeToSleep && positionSolved) {
        for (let i = 0; i < this.m_bodies.length; ++i) {
          const body = this.m_bodies[i];
          body.setAwake(false);
        }
      }
    }
  }

  /**
   * Find TOI contacts and solve them.
   */
  solveWorldTOI(step: TimeStep): void {
    const world = this.m_world;

    if (world.m_stepComplete) {
      for (let b = world.m_bodyList; b; b = b.m_next) {
        b.m_islandFlag = false;
        b.m_sweep.alpha0 = 0.0;
      }

      for (let c = world.m_contactList; c; c = c.m_next) {
        // Invalidate TOI
        c.m_toiFlag = false;
        c.m_islandFlag = false;
        c.m_toiCount = 0;
        c.m_toi = 1.0;
      }
    }

    // Find TOI events and solve them.
    while (true) {
      // Find the first TOI.
      let minContact: Contact | null = null;
      let minAlpha = 1.0;

      for (let c = world.m_contactList; c; c = c.m_next) {
        // Is this contact disabled?
        if (c.isEnabled() == false) {
          continue;
        }

        // Prevent excessive sub-stepping.
        if (c.m_toiCount > Settings.maxSubSteps) {
          continue;
        }

        let alpha = 1.0;
        if (c.m_toiFlag) {
          // This contact has a valid cached TOI.
          alpha = c.m_toi;
        } else {
          const fA = c.getFixtureA();
          const fB = c.getFixtureB();

          // Is there a sensor?
          if (fA.isSensor() || fB.isSensor()) {
            continue;
          }

          const bA = fA.getBody();
          const bB = fB.getBody();

          if (_ASSERT) console.assert(bA.isDynamic() || bB.isDynamic());

          const activeA = bA.isAwake() && !bA.isStatic();
          const activeB = bB.isAwake() && !bB.isStatic();

          // Is at least one body active (awake and dynamic or kinematic)?
          if (activeA == false && activeB == false) {
            continue;
          }

          const collideA = bA.isBullet() || !bA.isDynamic();
          const collideB = bB.isBullet() || !bB.isDynamic();

          // Are these two non-bullet dynamic bodies?
          if (collideA == false && collideB == false) {
            continue;
          }

          // Compute the TOI for this contact.
          // Put the sweeps onto the same time interval.
          let alpha0 = bA.m_sweep.alpha0;

          if (bA.m_sweep.alpha0 < bB.m_sweep.alpha0) {
            alpha0 = bB.m_sweep.alpha0;
            bA.m_sweep.advance(alpha0);
          } else if (bB.m_sweep.alpha0 < bA.m_sweep.alpha0) {
            alpha0 = bA.m_sweep.alpha0;
            bB.m_sweep.advance(alpha0);
          }

          if (_ASSERT) console.assert(alpha0 < 1.0);

          const indexA = c.getChildIndexA();
          const indexB = c.getChildIndexB();

          const sweepA = bA.m_sweep;
          const sweepB = bB.m_sweep;

          // Compute the time of impact in interval [0, minTOI]
          input.proxyA.set(fA.getShape(), indexA);
          input.proxyB.set(fB.getShape(), indexB);
          input.sweepA.set(bA.m_sweep);
          input.sweepB.set(bB.m_sweep);
          input.tMax = 1.0;

          TimeOfImpact(output, input);

          // Beta is the fraction of the remaining portion of the [time?].
          const beta = output.t;
          if (output.state == TOIOutputState.e_touching) {
            alpha = math_min(alpha0 + (1.0 - alpha0) * beta, 1.0);
          } else {
            alpha = 1.0;
          }

          c.m_toi = alpha;
          c.m_toiFlag = true;
        }

        if (alpha < minAlpha) {
          // This is the minimum TOI found so far.
          minContact = c;
          minAlpha = alpha;
        }
      }

      if (minContact == null || 1.0 - 10.0 * EPSILON < minAlpha) {
        // No more TOI events. Done!
        world.m_stepComplete = true;
        break;
      }

      // Advance the bodies to the TOI.
      const fA = minContact.getFixtureA();
      const fB = minContact.getFixtureB();
      const bA = fA.getBody();
      const bB = fB.getBody();

      backup1.set(bA.m_sweep);
      backup2.set(bB.m_sweep);

      bA.advance(minAlpha);
      bB.advance(minAlpha);

      // The TOI contact likely has some new contact points.
      minContact.update(world);
      minContact.m_toiFlag = false;
      ++minContact.m_toiCount;

      // Is the contact solid?
      if (minContact.isEnabled() == false || minContact.isTouching() == false) {
        // Restore the sweeps.
        minContact.setEnabled(false);
        bA.m_sweep.set(backup1);
        bB.m_sweep.set(backup2);
        bA.synchronizeTransform();
        bB.synchronizeTransform();
        continue;
      }

      bA.setAwake(true);
      bB.setAwake(true);

      // Build the island
      this.clear();
      this.addBody(bA);
      this.addBody(bB);
      this.addContact(minContact);

      bA.m_islandFlag = true;
      bB.m_islandFlag = true;
      minContact.m_islandFlag = true;

      // Get contacts on bodyA and bodyB.
      const bodies = [ bA, bB ];
      for (let i = 0; i < bodies.length; ++i) {
        const body = bodies[i];
        if (body.isDynamic()) {
          for (let ce = body.m_contactList; ce; ce = ce.next) {
            // if (this.m_bodyCount == this.m_bodyCapacity) { break; }
            // if (this.m_contactCount == this.m_contactCapacity) { break; }

            const contact = ce.contact;

            // Has this contact already been added to the island?
            if (contact.m_islandFlag) {
              continue;
            }

            // Only add if either is static, kinematic or bullet.
            const other = ce.other;
            if (other.isDynamic() && !body.isBullet() && !other.isBullet()) {
              continue;
            }

            // Skip sensors.
            const sensorA = contact.m_fixtureA.m_isSensor;
            const sensorB = contact.m_fixtureB.m_isSensor;
            if (sensorA || sensorB) {
              continue;
            }

            // Tentatively advance the body to the TOI.
            backup.set(other.m_sweep);
            if (other.m_islandFlag == false) {
              other.advance(minAlpha);
            }

            // Update the contact points
            contact.update(world);

            // Was the contact disabled by the user?
            // Are there contact points?
            if (contact.isEnabled() == false || contact.isTouching() == false) {
              other.m_sweep.set(backup);
              other.synchronizeTransform();
              continue;
            }

            // Add the contact to the island
            contact.m_islandFlag = true;
            this.addContact(contact);

            // Has the other body already been added to the island?
            if (other.m_islandFlag) {
              continue;
            }

            // Add the other body to the island.
            other.m_islandFlag = true;

            if (!other.isStatic()) {
              other.setAwake(true);
            }

            this.addBody(other);
          }
        }
      }

      s_subStep.reset((1.0 - minAlpha) * step.dt);
      s_subStep.dtRatio = 1.0;
      s_subStep.positionIterations = 20;
      s_subStep.velocityIterations = step.velocityIterations;
      // LIQUID_FUN:
      s_subStep.particleIterations = step.particleIterations;
      s_subStep.warmStarting = false;

      this.solveIslandTOI(s_subStep, bA, bB);

      // Reset island flags and synchronize broad-phase proxies.
      for (let i = 0; i < this.m_bodies.length; ++i) {
        const body = this.m_bodies[i];
        body.m_islandFlag = false;

        if (!body.isDynamic()) {
          continue;
        }

        body.synchronizeFixtures();

        // Invalidate all contact TOIs on this displaced body.
        for (let ce = body.m_contactList; ce; ce = ce.next) {
          ce.contact.m_toiFlag = false;
          ce.contact.m_islandFlag = false;
        }
      }

      // Commit fixture proxy movements to the broad-phase so that new contacts
      // are created.
      // Also, some contacts can be destroyed.
      world.findNewContacts();

      if (world.m_subStepping) {
        world.m_stepComplete = false;
        break;
      }
    }
  }

  solveIslandTOI(subStep: TimeStep, toiA: Body, toiB: Body): void {

    // Initialize the body state.
    for (let i = 0; i < this.m_bodies.length; ++i) {
      const body = this.m_bodies[i];
      matrix.copyVec2(body.c_position.c, body.m_sweep.c);
      body.c_position.a = body.m_sweep.a;
      matrix.copyVec2(body.c_velocity.v, body.m_linearVelocity);
      body.c_velocity.w = body.m_angularVelocity;
    }

    for (let i = 0; i < this.m_contacts.length; ++i) {
      const contact = this.m_contacts[i];
      contact.initConstraint(subStep);
    }

    // Solve position constraints.
    for (let i = 0; i < subStep.positionIterations; ++i) {
      let minSeparation = 0.0;
      for (let j = 0; j < this.m_contacts.length; ++j) {
        const contact = this.m_contacts[j];
        const separation = contact.solvePositionConstraintTOI(subStep, toiA, toiB);
        minSeparation = math_min(minSeparation, separation);
      }
      // We can't expect minSpeparation >= -Settings.linearSlop because we don't
      // push the separation above -Settings.linearSlop.
      const contactsOkay = minSeparation >= -1.5 * Settings.linearSlop;
      if (contactsOkay) {
        break;
      }
    }

    if (false) {
      // Is the new position really safe?
      for (let i = 0; i < this.m_contacts.length; ++i) {
        const c = this.m_contacts[i];
        const fA = c.getFixtureA();
        const fB = c.getFixtureB();

        const bA = fA.getBody();
        const bB = fB.getBody();

        const indexA = c.getChildIndexA();
        const indexB = c.getChildIndexB();

        const input = new DistanceInput();
        input.proxyA.set(fA.getShape(), indexA);
        input.proxyB.set(fB.getShape(), indexB);
        input.transformA.set(bA.getTransform());
        input.transformB.set(bB.getTransform());
        input.useRadii = false;

        const output = new DistanceOutput();
        const cache = new SimplexCache();
        Distance(output, cache, input);

        if (output.distance == 0 || cache.count == 3) {
          cache.count += 0;
        }
      }
    }

    // Leap of faith to new safe state.
    matrix.copyVec2(toiA.m_sweep.c0, toiA.c_position.c);
    toiA.m_sweep.a0 = toiA.c_position.a;
    matrix.copyVec2(toiB.m_sweep.c0, toiB.c_position.c);
    toiB.m_sweep.a0 = toiB.c_position.a;

    // No warm starting is needed for TOI events because warm
    // starting impulses were applied in the discrete solver.
    for (let i = 0; i < this.m_contacts.length; ++i) {
      const contact = this.m_contacts[i];
      contact.initVelocityConstraint(subStep);
    }

    // Solve velocity constraints.
    for (let i = 0; i < subStep.velocityIterations; ++i) {
      for (let j = 0; j < this.m_contacts.length; ++j) {
        const contact = this.m_contacts[j];
        contact.solveVelocityConstraint(subStep);
      }
    }

    // Don't store the TOI contact forces for warm starting
    // because they can be quite large.

    const h = subStep.dt;

    // Integrate positions
    for (let i = 0; i < this.m_bodies.length; ++i) {
      const body = this.m_bodies[i];

      matrix.copyVec2(c, body.c_position.c);
      let a = body.c_position.a;
      matrix.copyVec2(v, body.c_velocity.v);
      let w = body.c_velocity.w;

      // Check for large velocities
      matrix.scaleVec2(translation, h, v);
      const translationLengthSqr = matrix.lengthSqrVec2(translation);
      if (translationLengthSqr > Settings.maxTranslationSquared) {
        const ratio = Settings.maxTranslation / math_sqrt(translationLengthSqr);
        matrix.mulVec2(v, ratio);
      }

      const rotation = h * w;
      if (rotation * rotation > Settings.maxRotationSquared) {
        const ratio = Settings.maxRotation / math_abs(rotation);
        w *= ratio;
      }

      // Integrate
      matrix.plusScaleVec2(c, h, v);
      a += h * w;

      matrix.copyVec2(body.c_position.c, c);
      body.c_position.a = a;
      matrix.copyVec2(body.c_velocity.v, v);
      body.c_velocity.w = w;

      // Sync bodies
      matrix.copyVec2(body.m_sweep.c, c);
      body.m_sweep.a = a;
      matrix.copyVec2(body.m_linearVelocity, v);
      body.m_angularVelocity = w;
      body.synchronizeTransform();
    }

    this.postSolveIsland();
  }

  /** @internal */
  postSolveIsland(): void {
    for (let c = 0; c < this.m_contacts.length; ++c) {
      const contact = this.m_contacts[c];
      this.m_world.postSolve(contact, contact.m_impulse);
    }
  }
}

// @ts-ignore
Solver.TimeStep = TimeStep;<|MERGE_RESOLUTION|>--- conflicted
+++ resolved
@@ -1,13 +1,7 @@
 /*
  * Planck.js
-<<<<<<< HEAD
- * The MIT License
- * Copyright (c) 2021 Erin Catto, Ali Shakiba
- * Copyright (c) 2014 Google, Inc.
-=======
->>>>>>> f628eabc
  *
- * Copyright (c) Erin Catto, Ali Shakiba
+ * Copyright (c) Erin Catto, Ali Shakiba, Google, Inc.
  *
  * This source code is licensed under the MIT license found in the
  * LICENSE file in the root directory of this source tree.
@@ -22,12 +16,8 @@
 import { TimeOfImpact, TOIInput, TOIOutput, TOIOutputState } from "../collision/TimeOfImpact";
 import { Distance, DistanceInput, DistanceOutput, SimplexCache } from "../collision/Distance";
 import { World } from "./World";
-<<<<<<< HEAD
-import { Transform } from '../common/Transform';
-import { Sweep } from '../common/Sweep';
-=======
+import { Transform } from "../common/Transform";
 import { Sweep } from "../common/Sweep";
->>>>>>> f628eabc
 
 
 /** @internal */ const _ASSERT = typeof ASSERT === "undefined" ? false : ASSERT;
