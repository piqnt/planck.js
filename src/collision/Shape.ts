--- conflicted
+++ resolved
@@ -1,33 +1,18 @@
 /*
  * Planck.js
-<<<<<<< HEAD
- * The MIT License
- * Copyright (c) 2021 Erin Catto, Ali Shakiba
- * Copyright (c) 2013 Google, Inc.
-=======
->>>>>>> f628eabc
  *
- * Copyright (c) Erin Catto, Ali Shakiba
+ * Copyright (c) Erin Catto, Ali Shakiba, Google, Inc.
  *
  * This source code is licensed under the MIT license found in the
  * LICENSE file in the root directory of this source tree.
  */
 
-<<<<<<< HEAD
-import type { MassData } from '../dynamics/Body';
-import { RayCastOutput, RayCastInput, AABBValue } from './AABB';
-import { DistanceProxy } from './Distance';
-import type { Transform, TransformValue }  from '../common/Transform';
-import type { Vec2, Vec2Value }  from '../common/Vec2';
-import { Style } from '../util/Testbed';
-=======
 import type { MassData } from "../dynamics/Body";
 import { RayCastOutput, RayCastInput, AABBValue } from "./AABB";
 import { DistanceProxy } from "./Distance";
 import type { Transform, TransformValue }  from "../common/Transform";
-import type { Vec2Value }  from "../common/Vec2";
+import type { Vec2, Vec2Value }  from "../common/Vec2";
 import { Style } from "../util/Testbed";
->>>>>>> f628eabc
 
 // todo make shape an interface
 
