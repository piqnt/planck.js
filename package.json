{
  "name": "planck",
  "version": "1.0.0-alpha.2",
  "description": "2D JavaScript/TypeScript physics engine for cross-platform HTML5 game development",
  "homepage": "https://github.com/shakiba/planck.js",
  "keywords": [
    "box2d",
    "html5",
    "javascript",
    "typescript",
    "game",
    "physics",
    "engine",
    "2d",
    "mobile"
  ],
  "license": "MIT",
  "repository": {
    "type": "git",
    "url": "git://github.com/shakiba/planck.js.git"
  },
  "main": "dist/planck.js",
  "types": "index.d.ts",
  "author": "Ali Shakiba",
  "contributors": [
    "Erin Catto",
    "Ali Shakiba",
    "Oliver Zell"
  ],
  "dependencies": {
    "stage-js": "^0.9.4"
  },
  "devDependencies": {
    "@babel/plugin-proposal-class-properties": "^7.13.0",
    "@babel/plugin-transform-runtime": "^7.13.9",
    "@babel/preset-env": "^7.13.9",
    "@rollup/plugin-commonjs": "^17.1.0",
    "@rollup/plugin-node-resolve": "^11.2.0",
    "@rollup/plugin-replace": "^2.4.1",
    "@types/mocha": "^8.2.2",
    "@typescript-eslint/eslint-plugin": "^5.2.0",
    "@typescript-eslint/parser": "^5.2.0",
    "ajv": "^6.10.2",
    "chai": "^4.3.3",
    "dtslint": "^3.6.9",
    "eslint": "^8.1.0",
    "esm": "^3.2.25",
    "express": "^4.17.1",
    "handlebars": "^4.7.6",
    "is-core-module": "^2.2.0",
    "mocha": "^8.3.1",
    "nodemon": "^1.19.1",
    "nyc": "^15.1.0",
    "rollup": "^2.40.0",
    "rollup-plugin-babel": "^4.4.0",
    "rollup-plugin-filesize": "^9.1.1",
    "rollup-plugin-license": "^2.3.0",
    "rollup-plugin-terser": "^7.0.2",
    "rollup-plugin-ts": "^1.3.10",
    "sinon": "^9.2.4",
    "ts-node": "^9.1.1",
<<<<<<< HEAD
    "tsd": "^0.18.0",
    "tslint": "^5.17.0",
=======
>>>>>>> a96bb35b
    "typedoc": "^0.17.8",
    "typedoc-plugin-markdown": "^2.3.1",
    "typescript": "^4.0.0-beta"
  },
  "scripts": {
    "lint": "eslint './src/**/*.ts'",
    "test": "mocha 'src/**/__test__/*.test.*' --require ts-node/register",
    "test:coverage": "nyc --reporter=text mocha 'src/**/__test/*.js'",
    "test:coverage:html": "nyc --reporter=html mocha 'src/**/__test/*.js'",
    "test:types": "tsd",
    "build": "rollup -c",
    "watch": "rollup -c --watch",
    "testbed": "node testbed/server.js",
    "typedoc": "typedoc --options typedoc.json"
  }
}<|MERGE_RESOLUTION|>--- conflicted
+++ resolved
@@ -59,11 +59,7 @@
     "rollup-plugin-ts": "^1.3.10",
     "sinon": "^9.2.4",
     "ts-node": "^9.1.1",
-<<<<<<< HEAD
     "tsd": "^0.18.0",
-    "tslint": "^5.17.0",
-=======
->>>>>>> a96bb35b
     "typedoc": "^0.17.8",
     "typedoc-plugin-markdown": "^2.3.1",
     "typescript": "^4.0.0-beta"
