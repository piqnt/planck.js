{
  "name": "planck",
  "version": "1.0.2",
  "description": "2D JavaScript/TypeScript physics engine for cross-platform HTML5 game development",
  "homepage": "https://github.com/piqnt/planck.js",
  "keywords": [
    "box2d",
    "html5",
    "javascript",
    "typescript",
    "game",
    "physics",
    "engine",
    "2d",
    "mobile"
  ],
  "license": "MIT",
  "repository": {
    "type": "git",
    "url": "git://github.com/piqnt/planck.js.git"
  },
  "author": "Ali Shakiba",
  "contributors": [
    "Erin Catto",
    "Ali Shakiba",
    "Oliver Zell"
  ],
  "type": "commonjs",
  "sideEffects": ["./dist/planck-with-testbed.*"],
  "module": "dist/planck.mjs",
  "main": "dist/planck.js",
  "jsdelivr": "dist/planck.min.js",
  "unpkg": "dist/planck.min.js",
  "types": "index.d.ts",
  "exports": {
    ".": {
      "types": "./dist/planck.d.ts",
      "import": "./dist/planck.mjs",
      "default": "./dist/planck.js"
    },
    "./with-testbed": {
      "types": "./dist/planck-with-testbed.d.ts",
      "import": "./dist/planck-with-testbed.mjs",
      "default": "./dist/planck-with-testbed.js"
    },
    "./dist/*": "./dist/*"
  },
  "engines": {
    "node": ">=14.0"
  },
  "dependencies": {
    "stage-js": "github:piqnt/stage.js#v1-alpha"
  },
  "devDependencies": {
    "@babel/plugin-proposal-class-properties": "^7.13.0",
    "@babel/plugin-transform-runtime": "^7.13.9",
    "@babel/preset-env": "^7.13.9",
    "@rollup/plugin-commonjs": "^17.1.0",
    "@rollup/plugin-node-resolve": "^11.2.0",
    "@rollup/plugin-replace": "^2.4.1",
    "@types/chai": "^4.3.5",
    "@types/estree": "^0.0.50",
    "@typescript-eslint/eslint-plugin": "^5.2.0",
    "@typescript-eslint/parser": "^5.2.0",
    "@vitest/coverage-v8": "^0.34.1",
    "ajv": "^6.10.2",
<<<<<<< HEAD
    "assemblyscript": "^0.19.23",
    "chai": "^4.3.3",
=======
>>>>>>> 2b0dd3d0
    "dtslint": "^3.6.9",
    "eslint": "^8.1.0",
    "esm": "^3.2.25",
    "express": "^4.17.1",
    "handlebars": "^4.7.6",
    "is-core-module": "^2.2.0",
    "rollup": "^2.77.4",
    "rollup-plugin-filesize": "^9.1.1",
    "rollup-plugin-license": "^2.3.0",
    "rollup-plugin-terser": "^7.0.2",
    "rollup-plugin-ts": "^1.3.10",
    "sinon": "^15.2.0",
    "tsd": "^0.28.1",
    "typedoc": "^0.17.8",
    "typedoc-plugin-markdown": "^2.3.1",
    "typescript": "^4.0.0-beta",
    "vite": "^4.4.7",
    "vitest": "^0.34.1"
  },
  "scripts": {
    "lint": "eslint './src/**/*.ts'",
    "test": "vitest run",
    "test:coverage": "vitest run --coverage",
    "test:types": "tsd --typings=./dist/planck.d.ts && tsd --typings=./dist/planck-with-testbed.d.ts",
    "preflight": "npm run lint && npm run test:types && npm run test",
    "build": "rollup -c",
    "watch": "rollup -c --watch",
    "testbed": "npm run dev",
    "dev": "vite",
    "vite-build": "vite build",
    "vite-preview": "vite preview",
    "benchmark": "git log -n 1 && vite-node ./benchmark/node",
    "typedoc": "typedoc --options typedoc.json"
  }
}<|MERGE_RESOLUTION|>--- conflicted
+++ resolved
@@ -26,7 +26,9 @@
     "Oliver Zell"
   ],
   "type": "commonjs",
-  "sideEffects": ["./dist/planck-with-testbed.*"],
+  "sideEffects": [
+    "./dist/planck-with-testbed.*"
+  ],
   "module": "dist/planck.mjs",
   "main": "dist/planck.js",
   "jsdelivr": "dist/planck.min.js",
@@ -64,11 +66,7 @@
     "@typescript-eslint/parser": "^5.2.0",
     "@vitest/coverage-v8": "^0.34.1",
     "ajv": "^6.10.2",
-<<<<<<< HEAD
     "assemblyscript": "^0.19.23",
-    "chai": "^4.3.3",
-=======
->>>>>>> 2b0dd3d0
     "dtslint": "^3.6.9",
     "eslint": "^8.1.0",
     "esm": "^3.2.25",
