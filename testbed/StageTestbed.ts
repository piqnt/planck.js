import * as Stage from "stage-js";

import type { World } from "../src/dynamics/World";
import type { Joint } from "../src/dynamics/Joint";
import type { Fixture } from "../src/dynamics/Fixture";
import type { Body } from "../src/dynamics/Body";
import type { AABBValue } from "../src/collision/AABB";
import { Testbed } from "../src/util/Testbed";
import { MouseJoint } from "../src/dynamics/joint/MouseJoint";
<<<<<<< HEAD
import { b2ParticleSystem } from '../src/particle/ParticleSystem';
=======
import { WorldComponent, WorldDragEnd, WorldDragMove, WorldDragStart } from "./world-view";
>>>>>>> f628eabc

const math_PI = Math.PI;

let mounted: StageTestbed | null = null;

Testbed.mount = () => {
  if (mounted) {
    return mounted;
  }

  mounted = new StageTestbed();

  const playButton = document.getElementById("testbed-play");
  const statusElement = document.getElementById("testbed-status");
  const infoElement = document.getElementById("testbed-info");

  if (playButton) {
    playButton.addEventListener("click", () => {
      if (mounted.isPaused()) {
        mounted.resume();
      } else {
        mounted.pause();
      }
    });

    mounted._pause = () => {
      playButton.classList.add("pause");
      playButton.classList.remove("play");
    };

    mounted._resume = () => {
      playButton.classList.add("play");
      playButton.classList.remove("pause");
    };
  } else {
    console.log("Please create a button with id='testbed-play'");
  }

  let lastStatus = "";
  if (statusElement) {
    statusElement.innerText = lastStatus;
  }
  mounted._status = (text: string) => {
    if (lastStatus === text) {
      return;
    }
    lastStatus = text;
    if (statusElement) {
      statusElement.innerText = text;
    }
  };

  let lastInfo = "";
  if (infoElement) {
    infoElement.innerText = lastInfo;
  }
  mounted._info = (text: string) => {
    if (lastInfo === text) {
      return;
    }
    lastInfo = text;
    if (infoElement) {
      infoElement.innerText = text;
    }
  };

  return mounted;
};

/** @internal */
export class StageTestbed extends Testbed {
  private canvas: HTMLCanvasElement;
  private stage: Stage.Root;
  paused: boolean = false;
  private lastDrawHash = "";
  private newDrawHash = "";
  private buffer: ((context: CanvasRenderingContext2D, ratio: number) => void)[] = [];

  start(world: World) {
    const stage = (this.stage = Stage.mount());
    const canvas = (this.canvas = stage.dom as HTMLCanvasElement);

    // eslint-disable-next-line @typescript-eslint/no-this-alias
    const testbed = this;
    this.canvas = canvas;

    stage.on(Stage.POINTER_DOWN, () => {
      window.focus();
      // @ts-ignore
      document.activeElement?.blur();
      canvas.focus();
    });

    stage.MAX_ELAPSE = 1000 / 30;

    stage.flipY(true);

    stage.on("resume", () => {
      this.paused = false;
      this._resume();
    });
    stage.on("pause", () => {
      this.paused = true;
      this._pause();
    });

    const drawingTexture = new Stage.CanvasTexture();
    drawingTexture.draw = (ctx: CanvasRenderingContext2D) => {
      const pixelRatio = drawingTexture.getDevicePixelRatio();
      ctx.save();
      ctx.transform(1, 0, 0, 1, -this.x, -this.y);
      ctx.lineWidth = 3 / pixelRatio;
      ctx.lineCap = "round";
      for (let drawing = this.buffer.shift(); drawing; drawing = this.buffer.shift()) {
        drawing(ctx, pixelRatio);
      }
      ctx.restore();
    };

    const drawingElement = Stage.sprite(drawingTexture);
    stage.append(drawingElement);
    stage.tick(() => {
      this.buffer.length = 0;
    }, true);

    stage.background(this.background);
    stage.viewbox(this.width, this.height);
    stage.pin("alignX", -0.5);
    stage.pin("alignY", -0.5);

    const mouseGround = world.createBody();
    let mouseJoint: MouseJoint | null = null;
    let targetBody: Body | null = null;
    const mouseMove = { x: 0, y: 0 };

    const pointerStart = (event: WorldDragStart) => {
      const point = event.point;
      if (targetBody) {
        return;
      }

      const fixture = worldNode.findFixture(point);
      if (!fixture) {
        return;
      }
      const body = fixture.getBody();

      if (this.mouseForce) {
        targetBody = body;
      } else if (this.mouseForce === 0) {
      } else {
        mouseJoint = new MouseJoint({ maxForce: 1000 }, mouseGround, body, {
          x: point.x,
          y: point.y,
        });
        world.createJoint(mouseJoint);
      }
    };

    const pointerMove = (event: WorldDragMove) => {
      const point = event.point;
      if (mouseJoint) {
        mouseJoint.setTarget(point);
      }

      mouseMove.x = point.x;
      mouseMove.y = point.y;
    };

    const pointerEnd = (event: WorldDragEnd) => {
      const point = event.point;
      if (mouseJoint) {
        world.destroyJoint(mouseJoint);
        mouseJoint = null;
      }
      if (targetBody && this.mouseForce) {
        const target = targetBody.getPosition();
        const force = {
          x: (point.x - target.x) * this.mouseForce,
          y: (point.y - target.y) * this.mouseForce,
        };
        targetBody.applyForceToCenter(force, true);
        targetBody = null;
      }
    };

    const pointerCancel = () => {
      if (mouseJoint) {
        world.destroyJoint(mouseJoint);
        mouseJoint = null;
      }
      if (targetBody) {
        targetBody = null;
      }
    };

    const worldNode = new WorldComponent(this, (name, event) => {
      if (name === "world-drag-start") {
        pointerStart(event as WorldDragStart);
      } else if (name === "world-drag-move") {
        pointerMove(event as WorldDragMove);
      } else if (name === "world-drag-end") {
        pointerEnd(event as WorldDragEnd);
      } else if (name === "world-pointer-cancel") {
        pointerCancel();
      }
    });

    worldNode.setWorld(world);

    // stage.empty();
    stage.prepend(worldNode);

    let lastX = 0;
    let lastY = 0;
    stage.tick((dt: number, t: number) => {
      // update camera position
      if (lastX !== this.x || lastY !== this.y) {
        worldNode.offset(this.x, this.y);
        lastX = this.x;
        lastY = this.y;
      }
    });

    worldNode.tick((dt: number, t: number) => {
      this.step(dt, t);

      if (targetBody) {
        this.drawSegment(targetBody.getPosition(), mouseMove, "rgba(255,255,255,0.2)");
      }

      if (this.lastDrawHash !== this.newDrawHash) {
        this.lastDrawHash = this.newDrawHash;
        stage.touch();
      }
      this.newDrawHash = "";

      return true;
    });

    const activeKeys = testbed.activeKeys;
    const downKeys: Record<number, boolean> = {};
    function updateActiveKeys(keyCode: number, down: boolean) {
      const char = String.fromCharCode(keyCode);
      if (/\w/.test(char)) {
        activeKeys[char] = down;
      }
      activeKeys.right = downKeys[39] || activeKeys["D"];
      activeKeys.left = downKeys[37] || activeKeys["A"];
      activeKeys.up = downKeys[38] || activeKeys["W"];
      activeKeys.down = downKeys[40] || activeKeys["S"];
      activeKeys.fire = downKeys[32] || downKeys[13];
    }

    window.addEventListener("keydown", function (e) {
      const keyCode = e.keyCode;
      downKeys[keyCode] = true;
      updateActiveKeys(keyCode, true);
      testbed.keydown?.(keyCode, String.fromCharCode(keyCode));
    });
    window.addEventListener("keyup", function (e) {
      const keyCode = e.keyCode;
      downKeys[keyCode] = false;
      updateActiveKeys(keyCode, false);
      testbed.keyup?.(keyCode, String.fromCharCode(keyCode));
    });

    this.resume();
  }

  /** @private @internal */
  focus() {
    // @ts-ignore
    // eslint-disable-next-line @typescript-eslint/no-unused-expressions
    document.activeElement && document.activeElement.blur();
    this.canvas.focus();
  }

  /** @internal */
  _pause() {}

  /** @internal */
  _resume() {}

  private statusText = "";
  private statusMap: Record<string, any> = {};

  status(name: string, value: any): void;
  status(value: object | string): void;
  status(a: any, b?: any) {
    if (typeof b !== "undefined") {
      const key = a;
      const value = b;
      if (typeof value !== "function" && typeof value !== "object") {
        this.statusMap[key] = value;
      }
    } else if (a && typeof a === "object") {
      // tslint:disable-next-line:no-for-in
      for (const key in a) {
        const value = a[key];
        if (typeof value !== "function" && typeof value !== "object") {
          this.statusMap[key] = value;
        }
      }
    } else if (typeof a === "string") {
      this.statusText = a;
    }

    var newline = "\n";
    var text = this.statusText || "";
    for (var key in this.statusMap) {
      var value = this.statusMap[key];
      if (typeof value === "function") continue;
      text += (text && newline) + key + ": " + value;
    }

    this._status(text);
  }

  info(text: string): void {
    this._info(text);
  }

  /** @internal */
  _status(string: string) {}

  /** @internal */
  _info(text: string) {}

  /** @internal */
  isPaused() {
    return this.paused;
  }

  /** @internal */
  togglePause() {
    if (this.paused) {
      this.resume();
    } else {
      this.pause();
    }
  }

  /** @internal */
  pause() {
    this.stage.pause();
  }

  /** @internal */
  resume() {
    this.stage.resume();
    this.focus();
  }

  drawPoint(p: { x: number; y: number }, r: number, color: string): void {
    this.buffer.push(function (ctx, ratio) {
      ctx.beginPath();
      ctx.arc(p.x, p.y, 5 / ratio, 0, 2 * math_PI);
      ctx.strokeStyle = color;
      ctx.stroke();
    });
    this.newDrawHash += "point" + p.x + "," + p.y + "," + r + "," + color;
  }

  drawCircle(p: { x: number; y: number }, r: number, color: string): void {
    this.buffer.push(function (ctx) {
      ctx.beginPath();
      ctx.arc(p.x, p.y, r, 0, 2 * math_PI);
      ctx.strokeStyle = color;
      ctx.stroke();
    });
    this.newDrawHash += "circle" + p.x + "," + p.y + "," + r + "," + color;
  }

  drawEdge(a: { x: number; y: number }, b: { x: number; y: number }, color: string): void {
    this.buffer.push(function (ctx) {
      ctx.beginPath();
      ctx.moveTo(a.x, a.y);
      ctx.lineTo(b.x, b.y);
      ctx.strokeStyle = color;
      ctx.stroke();
    });
    this.newDrawHash += "segment" + a.x + "," + a.y + "," + b.x + "," + b.y + "," + color;
  }

  drawSegment = this.drawEdge;

  drawPolygon(points: Array<{ x: number; y: number }>, color: string): void {
    if (!points || !points.length) {
      return;
    }
    this.buffer.push(function (ctx) {
      ctx.beginPath();
      ctx.moveTo(points[0].x, points[0].y);
      for (let i = 1; i < points.length; i++) {
        ctx.lineTo(points[i].x, points[i].y);
      }
      ctx.strokeStyle = color;
      ctx.closePath();
      ctx.stroke();
    });
    this.newDrawHash += "segment";
    for (let i = 1; i < points.length; i++) {
      this.newDrawHash += points[i].x + "," + points[i].y + ",";
    }
    this.newDrawHash += color;
  }

  drawAABB(aabb: AABBValue, color: string): void {
    this.buffer.push(function (ctx) {
      ctx.beginPath();
      ctx.moveTo(aabb.lowerBound.x, aabb.lowerBound.y);
      ctx.lineTo(aabb.upperBound.x, aabb.lowerBound.y);
      ctx.lineTo(aabb.upperBound.x, aabb.upperBound.y);
      ctx.lineTo(aabb.lowerBound.x, aabb.upperBound.y);
      ctx.strokeStyle = color;
      ctx.closePath();
      ctx.stroke();
    });
    this.newDrawHash += "aabb";
    this.newDrawHash += aabb.lowerBound.x + "," + aabb.lowerBound.y + ",";
    this.newDrawHash += aabb.upperBound.x + "," + aabb.upperBound.y + ",";
    this.newDrawHash += color;
  }

  findOne(query: string): Body | Joint | Fixture | null {
    throw new Error("Not implemented");
  }

  findAll(query: string): (Body | Joint | Fixture)[] {
    throw new Error("Not implemented");
  }
<<<<<<< HEAD
}

interface WorldStageOptions {
  speed: number;
  hz: number;
  scaleY: number;
  ratio: number;
  lineWidth: number;
  stroke: string | undefined;
  fill: string | undefined;
}

class  WorldStageNode extends Stage.Node {
  private nodes = new WeakMap<Body | Fixture | Joint, Stage.Node>();
  private particleContext = new WeakMap<b2ParticleSystem, CanvasRenderingContext2D>();

  private options: WorldStageOptions = {
    speed: 1,
    hz: 60,
    scaleY: -1,
    ratio: 16,
    lineWidth: 1,
    stroke: undefined,
    fill: undefined
  };

  private world: World;
  private testbed: Testbed;

  constructor(world: World, opts: Partial<WorldStageOptions> = {}) {
    super();
    this.label('Planck');

    this.options.speed = opts.speed ?? this.options.speed;
    this.options.hz = opts.hz ?? this.options.speed;
    if (math_abs(this.options.hz) < 1) {
      this.options.hz = 1 / this.options.hz;
    }
    this.options.scaleY = opts.scaleY ?? this.options.scaleY;
    this.options.ratio = opts.ratio ?? this.options.ratio;
    this.options.lineWidth = 2 / this.options.ratio;

    this.world = world;
    this.testbed = opts as Testbed;

    const timeStep = 1 / this.options.hz;
    let elapsedTime = 0;
    let errored = false;
    this.tick((dt: number) => {
      if (errored) {
        return false;
      }
      try {
        dt = dt * 0.001 * this.options.speed;
        elapsedTime += dt;
        while (elapsedTime > timeStep) {
          world.step(timeStep);
          elapsedTime -= timeStep;
        }
        this.renderWorld();
        return true;          
      } catch (error) {
        errored = true;
        console.error(error);
        return false;
      }
    }, true);

    world.on('remove-fixture', (obj: Fixture) => {
      this.nodes.get(obj)?.remove();
    });

    world.on('remove-joint', (obj: Joint) => {
      this.nodes.get(obj)?.remove();
    });
  }

  renderWorld() {
    const world = this.world;
    const options = this.options;
    // eslint-disable-next-line @typescript-eslint/no-this-alias
    const viewer = this;

    for (let b = world.getBodyList(); b; b = b.getNext()) {
      for (let f = b.getFixtureList(); f; f = f.getNext()) {

        let node = this.nodes.get(f);
        const fstyle = getStyle(f);
        const bstyle = getStyle(b);
        if (!node) {
          if (fstyle && fstyle.stroke) {
            options.stroke = fstyle.stroke;
          } else if (bstyle && bstyle.stroke) {
            options.stroke = bstyle.stroke;
          } else if (b.isDynamic()) {
            options.stroke = 'rgba(255,255,255,0.9)';
          } else if (b.isKinematic()) {
            options.stroke = 'rgba(255,255,255,0.7)';
          } else if (b.isStatic()) {
            options.stroke = 'rgba(255,255,255,0.5)';
          }

          if (fstyle && fstyle.fill) {
            options.fill = fstyle.fill;
          } else if (bstyle && bstyle.fill) {
            options.fill = bstyle.fill;
          } else {
            options.fill = '';
          }

          const type = f.getType();
          const shape = f.getShape();
          if (type == 'circle') {
            node = viewer.drawCircle(shape as CircleShape, options);
          }
          if (type == 'edge') {
            node = viewer.drawEdge(shape as EdgeShape, options);
          }
          if (type == 'polygon') {
            node = viewer.drawPolygon(shape as PolygonShape, options);
          }
          if (type == 'chain') {
            node = viewer.drawChain(shape as ChainShape, options);
          }

          if (node) {
            node.appendTo(viewer);
            this.nodes.set(f, node);
          }
        }

        if (node) {
          const p = b.getPosition();
          const r = b.getAngle();
          // @ts-ignore
          const isChanged = node.__lastX !== p.x || node.__lastY !== p.y || node.__lastR !== r;
          if (isChanged) {
            // @ts-ignore
            node.__lastX = p.x;
            // @ts-ignore
            node.__lastY = p.y;
            // @ts-ignore
            node.__lastR = r;
            node.offset(p.x, options.scaleY * p.y);
            node.rotate(options.scaleY * r);
          }
        }

      }
    }

    // TODO
    for (let p = world.getParticleSystemList(); p; p = p.getNext()) {
      const positions = p.getPositionBuffer();
      if (!positions) continue;
      const radius = p.getRadius();

      let ctx = this.particleContext.get(p);
      if (!ctx) {
        const size = 100; // TODO
        const texture = Stage.canvas(function(context) {
          ctx = context;
          this.size(size * 2, size * 2, options.ratio);
        });
        const image = Stage.image(texture);
        image.offset(-size, -size);
        const node = Stage.create().append(image);
        Stage.create().append(node).appendTo(viewer);
        this.particleContext.set(p, ctx);
      }

      viewer.drawParticles(ctx, positions, p.m_count, options);
      viewer.touch();
    }

    for (let j = world.getJointList(); j; j = j.getNext()) {
      const type = j.getType();
      if (type == 'pulley-joint') {
        this.testbed.drawSegment(j.getAnchorA(), (j as PulleyJoint).getGroundAnchorA(), 'rgba(255,255,255,0.5)');
        this.testbed.drawSegment(j.getAnchorB(), (j as PulleyJoint).getGroundAnchorB(), 'rgba(255,255,255,0.5)');
        this.testbed.drawSegment((j as PulleyJoint).getGroundAnchorB(), (j as PulleyJoint).getGroundAnchorA(), 'rgba(255,255,255,0.5)');
      } else {
        this.testbed.drawSegment(j.getAnchorA(), j.getAnchorB(), 'rgba(255,255,255,0.5)');
      }
    }
  }


  drawCircle(shape: CircleShape, options: WorldStageOptions) {
    const lw = options.lineWidth;
    const ratio = options.ratio;

    const r = shape.m_radius;
    const cx = r + lw;
    const cy = r + lw;
    const w = r * 2 + lw * 2;
    const h = r * 2 + lw * 2;

    const texture = Stage.canvas(function (ctx) {
      // @ts-ignore
      this.size(w, h, ratio);

      ctx.scale(ratio, ratio);
      ctx.arc(cx, cy, r, 0, 2 * math_PI);
      if (options.fill) {
        ctx.fillStyle = options.fill;
        ctx.fill();
      }
      ctx.lineTo(cx, cy);
      ctx.lineWidth = options.lineWidth;
      ctx.strokeStyle = options.stroke ?? '';
      ctx.stroke();
    });
    const image = Stage.sprite(texture)
      .offset(shape.m_p.x - cx, options.scaleY * shape.m_p.y - cy);
    const node = Stage.create().append(image);
    return node;
  }

  drawEdge(edge: EdgeShape, options: WorldStageOptions) {
    const lw = options.lineWidth;
    const ratio = options.ratio;

    const v1 = edge.m_vertex1;
    const v2 = edge.m_vertex2;

    const dx = v2.x - v1.x;
    const dy = v2.y - v1.y;

    const length = math_sqrt(dx * dx + dy * dy);

    const texture = Stage.canvas(function (ctx) {
      // @ts-ignore
      this.size(length + 2 * lw, 2 * lw, ratio);

      ctx.scale(ratio, ratio);
      ctx.beginPath();
      ctx.moveTo(lw, lw);
      ctx.lineTo(lw + length, lw);

      ctx.lineCap = 'round';
      ctx.lineWidth = options.lineWidth;
      ctx.strokeStyle = options.stroke ?? '';
      ctx.stroke();
    });

    const minX = math_min(v1.x, v2.x);
    const minY = math_min(options.scaleY * v1.y, options.scaleY * v2.y);

    const image = Stage.sprite(texture);
    image.rotate(options.scaleY * math_atan2(dy, dx));
    image.offset(minX - lw, minY - lw);
    const node = Stage.create().append(image);
    return node;
  }

  drawPolygon(shape: PolygonShape, options: WorldStageOptions) {
    const lw = options.lineWidth;
    const ratio = options.ratio;

    const vertices = shape.m_vertices;

    if (!vertices.length) {
      return;
    }

    let minX = Infinity;
    let minY = Infinity;
    let maxX = -Infinity;
    let maxY = -Infinity;
    for (let i = 0; i < vertices.length; ++i) {
      const v = vertices[i];
      minX = math_min(minX, v.x);
      maxX = math_max(maxX, v.x);
      minY = math_min(minY, options.scaleY * v.y);
      maxY = math_max(maxY, options.scaleY * v.y);
    }

    const width = maxX - minX;
    const height = maxY - minY;

    const texture = Stage.canvas(function (ctx: CanvasRenderingContext2D) {
      // @ts-ignore
      this.size(width + 2 * lw, height + 2 * lw, ratio);

      ctx.scale(ratio, ratio);
      ctx.beginPath();
      for (let i = 0; i < vertices.length; ++i) {
        const v = vertices[i];
        const x = v.x - minX + lw;
        const y = options.scaleY * v.y - minY + lw;
        if (i == 0)
          ctx.moveTo(x, y);

        else
          ctx.lineTo(x, y);
      }

      if (vertices.length > 2) {
        ctx.closePath();
      }

      if (options.fill) {
        ctx.fillStyle = options.fill;
        ctx.fill();
        ctx.closePath();
      }

      ctx.lineCap = 'round';
      ctx.lineWidth = options.lineWidth;
      ctx.strokeStyle = options.stroke ?? '';
      ctx.stroke();
    });

    const image = Stage.sprite(texture);
    image.offset(minX - lw, minY - lw);
    const node = Stage.create().append(image);
    return node;
  }

  drawChain(shape: ChainShape, options: WorldStageOptions) {
    const lw = options.lineWidth;
    const ratio = options.ratio;

    const vertices = shape.m_vertices;

    if (!vertices.length) {
      return;
    }

    let minX = Infinity;
    let minY = Infinity;
    let maxX = -Infinity;
    let maxY = -Infinity;
    for (let i = 0; i < vertices.length; ++i) {
      const v = vertices[i];
      minX = math_min(minX, v.x);
      maxX = math_max(maxX, v.x);
      minY = math_min(minY, options.scaleY * v.y);
      maxY = math_max(maxY, options.scaleY * v.y);
    }

    const width = maxX - minX;
    const height = maxY - minY;

    const texture = Stage.canvas(function (ctx) {
      // @ts-ignore
      this.size(width + 2 * lw, height + 2 * lw, ratio);

      ctx.scale(ratio, ratio);
      ctx.beginPath();
      for (let i = 0; i < vertices.length; ++i) {
        const v = vertices[i];
        const x = v.x - minX + lw;
        const y = options.scaleY * v.y - minY + lw;
        if (i == 0)
          ctx.moveTo(x, y);

        else
          ctx.lineTo(x, y);
      }

      // TODO: if loop
      if (vertices.length > 2) {
        // ctx.closePath();
      }

      if (options.fill) {
        ctx.fillStyle = options.fill;
        ctx.fill();
        ctx.closePath();
      }

      ctx.lineCap = 'round';
      ctx.lineWidth = options.lineWidth;
      ctx.strokeStyle = options.stroke ?? '';
      ctx.stroke();
    });

    const image = Stage.sprite(texture);
    image.offset(minX - lw, minY - lw);
    const node = Stage.create().append(image);
    return node;
  }

  drawParticles(ctx: CanvasRenderingContext2D, positions: Vec2Value[], count: number, options) {
    const ratio = options.ratio;
    if (!positions.length) {
      return;
    }
  
    const size = 100; // TODO
  
    ctx.clearRect(0, 0, size * 2 * ratio, size * 2 * ratio);
    ctx.fillStyle = '#0077ff';
    for (let i = 0; i < count; i++) {
      const p = positions[i];
      ctx.fillRect(p.x * ratio + size * ratio, options.scaleY * p.y * ratio + size * ratio, 1, 1);
    }
  };
=======
>>>>>>> f628eabc
}<|MERGE_RESOLUTION|>--- conflicted
+++ resolved
@@ -7,11 +7,8 @@
 import type { AABBValue } from "../src/collision/AABB";
 import { Testbed } from "../src/util/Testbed";
 import { MouseJoint } from "../src/dynamics/joint/MouseJoint";
-<<<<<<< HEAD
-import { b2ParticleSystem } from '../src/particle/ParticleSystem';
-=======
+import { b2ParticleSystem } from "../src/particle/ParticleSystem";
 import { WorldComponent, WorldDragEnd, WorldDragMove, WorldDragStart } from "./world-view";
->>>>>>> f628eabc
 
 const math_PI = Math.PI;
 
@@ -444,407 +441,4 @@
   findAll(query: string): (Body | Joint | Fixture)[] {
     throw new Error("Not implemented");
   }
-<<<<<<< HEAD
-}
-
-interface WorldStageOptions {
-  speed: number;
-  hz: number;
-  scaleY: number;
-  ratio: number;
-  lineWidth: number;
-  stroke: string | undefined;
-  fill: string | undefined;
-}
-
-class  WorldStageNode extends Stage.Node {
-  private nodes = new WeakMap<Body | Fixture | Joint, Stage.Node>();
-  private particleContext = new WeakMap<b2ParticleSystem, CanvasRenderingContext2D>();
-
-  private options: WorldStageOptions = {
-    speed: 1,
-    hz: 60,
-    scaleY: -1,
-    ratio: 16,
-    lineWidth: 1,
-    stroke: undefined,
-    fill: undefined
-  };
-
-  private world: World;
-  private testbed: Testbed;
-
-  constructor(world: World, opts: Partial<WorldStageOptions> = {}) {
-    super();
-    this.label('Planck');
-
-    this.options.speed = opts.speed ?? this.options.speed;
-    this.options.hz = opts.hz ?? this.options.speed;
-    if (math_abs(this.options.hz) < 1) {
-      this.options.hz = 1 / this.options.hz;
-    }
-    this.options.scaleY = opts.scaleY ?? this.options.scaleY;
-    this.options.ratio = opts.ratio ?? this.options.ratio;
-    this.options.lineWidth = 2 / this.options.ratio;
-
-    this.world = world;
-    this.testbed = opts as Testbed;
-
-    const timeStep = 1 / this.options.hz;
-    let elapsedTime = 0;
-    let errored = false;
-    this.tick((dt: number) => {
-      if (errored) {
-        return false;
-      }
-      try {
-        dt = dt * 0.001 * this.options.speed;
-        elapsedTime += dt;
-        while (elapsedTime > timeStep) {
-          world.step(timeStep);
-          elapsedTime -= timeStep;
-        }
-        this.renderWorld();
-        return true;          
-      } catch (error) {
-        errored = true;
-        console.error(error);
-        return false;
-      }
-    }, true);
-
-    world.on('remove-fixture', (obj: Fixture) => {
-      this.nodes.get(obj)?.remove();
-    });
-
-    world.on('remove-joint', (obj: Joint) => {
-      this.nodes.get(obj)?.remove();
-    });
-  }
-
-  renderWorld() {
-    const world = this.world;
-    const options = this.options;
-    // eslint-disable-next-line @typescript-eslint/no-this-alias
-    const viewer = this;
-
-    for (let b = world.getBodyList(); b; b = b.getNext()) {
-      for (let f = b.getFixtureList(); f; f = f.getNext()) {
-
-        let node = this.nodes.get(f);
-        const fstyle = getStyle(f);
-        const bstyle = getStyle(b);
-        if (!node) {
-          if (fstyle && fstyle.stroke) {
-            options.stroke = fstyle.stroke;
-          } else if (bstyle && bstyle.stroke) {
-            options.stroke = bstyle.stroke;
-          } else if (b.isDynamic()) {
-            options.stroke = 'rgba(255,255,255,0.9)';
-          } else if (b.isKinematic()) {
-            options.stroke = 'rgba(255,255,255,0.7)';
-          } else if (b.isStatic()) {
-            options.stroke = 'rgba(255,255,255,0.5)';
-          }
-
-          if (fstyle && fstyle.fill) {
-            options.fill = fstyle.fill;
-          } else if (bstyle && bstyle.fill) {
-            options.fill = bstyle.fill;
-          } else {
-            options.fill = '';
-          }
-
-          const type = f.getType();
-          const shape = f.getShape();
-          if (type == 'circle') {
-            node = viewer.drawCircle(shape as CircleShape, options);
-          }
-          if (type == 'edge') {
-            node = viewer.drawEdge(shape as EdgeShape, options);
-          }
-          if (type == 'polygon') {
-            node = viewer.drawPolygon(shape as PolygonShape, options);
-          }
-          if (type == 'chain') {
-            node = viewer.drawChain(shape as ChainShape, options);
-          }
-
-          if (node) {
-            node.appendTo(viewer);
-            this.nodes.set(f, node);
-          }
-        }
-
-        if (node) {
-          const p = b.getPosition();
-          const r = b.getAngle();
-          // @ts-ignore
-          const isChanged = node.__lastX !== p.x || node.__lastY !== p.y || node.__lastR !== r;
-          if (isChanged) {
-            // @ts-ignore
-            node.__lastX = p.x;
-            // @ts-ignore
-            node.__lastY = p.y;
-            // @ts-ignore
-            node.__lastR = r;
-            node.offset(p.x, options.scaleY * p.y);
-            node.rotate(options.scaleY * r);
-          }
-        }
-
-      }
-    }
-
-    // TODO
-    for (let p = world.getParticleSystemList(); p; p = p.getNext()) {
-      const positions = p.getPositionBuffer();
-      if (!positions) continue;
-      const radius = p.getRadius();
-
-      let ctx = this.particleContext.get(p);
-      if (!ctx) {
-        const size = 100; // TODO
-        const texture = Stage.canvas(function(context) {
-          ctx = context;
-          this.size(size * 2, size * 2, options.ratio);
-        });
-        const image = Stage.image(texture);
-        image.offset(-size, -size);
-        const node = Stage.create().append(image);
-        Stage.create().append(node).appendTo(viewer);
-        this.particleContext.set(p, ctx);
-      }
-
-      viewer.drawParticles(ctx, positions, p.m_count, options);
-      viewer.touch();
-    }
-
-    for (let j = world.getJointList(); j; j = j.getNext()) {
-      const type = j.getType();
-      if (type == 'pulley-joint') {
-        this.testbed.drawSegment(j.getAnchorA(), (j as PulleyJoint).getGroundAnchorA(), 'rgba(255,255,255,0.5)');
-        this.testbed.drawSegment(j.getAnchorB(), (j as PulleyJoint).getGroundAnchorB(), 'rgba(255,255,255,0.5)');
-        this.testbed.drawSegment((j as PulleyJoint).getGroundAnchorB(), (j as PulleyJoint).getGroundAnchorA(), 'rgba(255,255,255,0.5)');
-      } else {
-        this.testbed.drawSegment(j.getAnchorA(), j.getAnchorB(), 'rgba(255,255,255,0.5)');
-      }
-    }
-  }
-
-
-  drawCircle(shape: CircleShape, options: WorldStageOptions) {
-    const lw = options.lineWidth;
-    const ratio = options.ratio;
-
-    const r = shape.m_radius;
-    const cx = r + lw;
-    const cy = r + lw;
-    const w = r * 2 + lw * 2;
-    const h = r * 2 + lw * 2;
-
-    const texture = Stage.canvas(function (ctx) {
-      // @ts-ignore
-      this.size(w, h, ratio);
-
-      ctx.scale(ratio, ratio);
-      ctx.arc(cx, cy, r, 0, 2 * math_PI);
-      if (options.fill) {
-        ctx.fillStyle = options.fill;
-        ctx.fill();
-      }
-      ctx.lineTo(cx, cy);
-      ctx.lineWidth = options.lineWidth;
-      ctx.strokeStyle = options.stroke ?? '';
-      ctx.stroke();
-    });
-    const image = Stage.sprite(texture)
-      .offset(shape.m_p.x - cx, options.scaleY * shape.m_p.y - cy);
-    const node = Stage.create().append(image);
-    return node;
-  }
-
-  drawEdge(edge: EdgeShape, options: WorldStageOptions) {
-    const lw = options.lineWidth;
-    const ratio = options.ratio;
-
-    const v1 = edge.m_vertex1;
-    const v2 = edge.m_vertex2;
-
-    const dx = v2.x - v1.x;
-    const dy = v2.y - v1.y;
-
-    const length = math_sqrt(dx * dx + dy * dy);
-
-    const texture = Stage.canvas(function (ctx) {
-      // @ts-ignore
-      this.size(length + 2 * lw, 2 * lw, ratio);
-
-      ctx.scale(ratio, ratio);
-      ctx.beginPath();
-      ctx.moveTo(lw, lw);
-      ctx.lineTo(lw + length, lw);
-
-      ctx.lineCap = 'round';
-      ctx.lineWidth = options.lineWidth;
-      ctx.strokeStyle = options.stroke ?? '';
-      ctx.stroke();
-    });
-
-    const minX = math_min(v1.x, v2.x);
-    const minY = math_min(options.scaleY * v1.y, options.scaleY * v2.y);
-
-    const image = Stage.sprite(texture);
-    image.rotate(options.scaleY * math_atan2(dy, dx));
-    image.offset(minX - lw, minY - lw);
-    const node = Stage.create().append(image);
-    return node;
-  }
-
-  drawPolygon(shape: PolygonShape, options: WorldStageOptions) {
-    const lw = options.lineWidth;
-    const ratio = options.ratio;
-
-    const vertices = shape.m_vertices;
-
-    if (!vertices.length) {
-      return;
-    }
-
-    let minX = Infinity;
-    let minY = Infinity;
-    let maxX = -Infinity;
-    let maxY = -Infinity;
-    for (let i = 0; i < vertices.length; ++i) {
-      const v = vertices[i];
-      minX = math_min(minX, v.x);
-      maxX = math_max(maxX, v.x);
-      minY = math_min(minY, options.scaleY * v.y);
-      maxY = math_max(maxY, options.scaleY * v.y);
-    }
-
-    const width = maxX - minX;
-    const height = maxY - minY;
-
-    const texture = Stage.canvas(function (ctx: CanvasRenderingContext2D) {
-      // @ts-ignore
-      this.size(width + 2 * lw, height + 2 * lw, ratio);
-
-      ctx.scale(ratio, ratio);
-      ctx.beginPath();
-      for (let i = 0; i < vertices.length; ++i) {
-        const v = vertices[i];
-        const x = v.x - minX + lw;
-        const y = options.scaleY * v.y - minY + lw;
-        if (i == 0)
-          ctx.moveTo(x, y);
-
-        else
-          ctx.lineTo(x, y);
-      }
-
-      if (vertices.length > 2) {
-        ctx.closePath();
-      }
-
-      if (options.fill) {
-        ctx.fillStyle = options.fill;
-        ctx.fill();
-        ctx.closePath();
-      }
-
-      ctx.lineCap = 'round';
-      ctx.lineWidth = options.lineWidth;
-      ctx.strokeStyle = options.stroke ?? '';
-      ctx.stroke();
-    });
-
-    const image = Stage.sprite(texture);
-    image.offset(minX - lw, minY - lw);
-    const node = Stage.create().append(image);
-    return node;
-  }
-
-  drawChain(shape: ChainShape, options: WorldStageOptions) {
-    const lw = options.lineWidth;
-    const ratio = options.ratio;
-
-    const vertices = shape.m_vertices;
-
-    if (!vertices.length) {
-      return;
-    }
-
-    let minX = Infinity;
-    let minY = Infinity;
-    let maxX = -Infinity;
-    let maxY = -Infinity;
-    for (let i = 0; i < vertices.length; ++i) {
-      const v = vertices[i];
-      minX = math_min(minX, v.x);
-      maxX = math_max(maxX, v.x);
-      minY = math_min(minY, options.scaleY * v.y);
-      maxY = math_max(maxY, options.scaleY * v.y);
-    }
-
-    const width = maxX - minX;
-    const height = maxY - minY;
-
-    const texture = Stage.canvas(function (ctx) {
-      // @ts-ignore
-      this.size(width + 2 * lw, height + 2 * lw, ratio);
-
-      ctx.scale(ratio, ratio);
-      ctx.beginPath();
-      for (let i = 0; i < vertices.length; ++i) {
-        const v = vertices[i];
-        const x = v.x - minX + lw;
-        const y = options.scaleY * v.y - minY + lw;
-        if (i == 0)
-          ctx.moveTo(x, y);
-
-        else
-          ctx.lineTo(x, y);
-      }
-
-      // TODO: if loop
-      if (vertices.length > 2) {
-        // ctx.closePath();
-      }
-
-      if (options.fill) {
-        ctx.fillStyle = options.fill;
-        ctx.fill();
-        ctx.closePath();
-      }
-
-      ctx.lineCap = 'round';
-      ctx.lineWidth = options.lineWidth;
-      ctx.strokeStyle = options.stroke ?? '';
-      ctx.stroke();
-    });
-
-    const image = Stage.sprite(texture);
-    image.offset(minX - lw, minY - lw);
-    const node = Stage.create().append(image);
-    return node;
-  }
-
-  drawParticles(ctx: CanvasRenderingContext2D, positions: Vec2Value[], count: number, options) {
-    const ratio = options.ratio;
-    if (!positions.length) {
-      return;
-    }
-  
-    const size = 100; // TODO
-  
-    ctx.clearRect(0, 0, size * 2 * ratio, size * 2 * ratio);
-    ctx.fillStyle = '#0077ff';
-    for (let i = 0; i < count; i++) {
-      const p = positions[i];
-      ctx.fillRect(p.x * ratio + size * ratio, options.scaleY * p.y * ratio + size * ratio, 1, 1);
-    }
-  };
-=======
->>>>>>> f628eabc
 }