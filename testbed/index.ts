--- conflicted
+++ resolved
@@ -1,972 +1,2 @@
-<<<<<<< HEAD
-import {
-  AABB,
-  Body,
-  Fixture,
-  Joint,
-  MouseJoint,
-  Vec2,
-  World
-} from '../src/index';
-import { default as Stage } from 'stage-js/platform/web';
-
-export interface ActiveKeys {
-  0?: boolean;
-  1?: boolean;
-  2?: boolean;
-  3?: boolean;
-  4?: boolean;
-  5?: boolean;
-  6?: boolean;
-  7?: boolean;
-  8?: boolean;
-  9?: boolean;
-  A?: boolean;
-  B?: boolean;
-  C?: boolean;
-  D?: boolean;
-  E?: boolean;
-  F?: boolean;
-  G?: boolean;
-  H?: boolean;
-  I?: boolean;
-  J?: boolean;
-  K?: boolean;
-  L?: boolean;
-  M?: boolean;
-  N?: boolean;
-  O?: boolean;
-  P?: boolean;
-  Q?: boolean;
-  R?: boolean;
-  S?: boolean;
-  T?: boolean;
-  U?: boolean;
-  V?: boolean;
-  W?: boolean;
-  X?: boolean;
-  Y?: boolean;
-  Z?: boolean;
-  right?: boolean;
-  left?: boolean;
-  up?: boolean;
-  down?: boolean;
-  fire?: boolean;
-}
-
-export interface Testbed {
-  /** @private @internal */ _pause: any;
-  /** @private @internal */ _resume: any;
-  /** @private @internal */ _status: any;
-  /** @private @internal */ _info: any;
-
-  /** @private @internal */ resume: any;
-  /** @private @internal */ pause: any;
-  /** @private @internal */ isPaused: any;
-  /** @private @internal */ togglePause: any;
-  /** @private @internal */ canvas: any;
-  /** @private @internal */ focus: () => void;
-
-  // camera position
-  /** World viewbox width. */
-  width: number;
-  /** World viewbox height. */
-  height: number;
-  /** World viewbox center vertical offset. */
-  x: number;
-  /** World viewbox center horizontal offset. */
-  y: number;
-
-  scaleY: number;
-  ratio: number;
-
-  /** World simulation step frequency */
-  hz: number;
-  /** World simulation speed, default is 1 */
-  speed: number;
-
-  activeKeys: ActiveKeys;
-  background: string;
-
-  mouseForce?: number;
-
-  status(name: string, value: any): void;
-  status(value: object | string): void;
-  info(text: string): void;
-
-  drawPoint(p: {x: number, y: number}, r: any, color: string): void;
-  drawCircle(p: {x: number, y: number}, r: number, color: string): void;
-  drawSegment(a: {x: number, y: number}, b: {x: number, y: number}, color: string): void;
-  drawPolygon(points: Array<{x: number, y: number}>, color: string): void;
-  drawAABB(aabb: AABB, color: string): void;
-  color(r: number, g: number, b: number): string;
-
-  // callbacks
-  step?: (dt: number, t: number) => void;
-  keydown?: (keyCode: number, label: string) => void;
-  keyup?: (keyCode: number, label: string) => void;
-
-  findOne: (query: string) => Body | Joint | Fixture | null;
-  findAll: (query: string) => Body[] | Joint[] | Fixture[];
-}
-
-export function testbed(opts: object, callback: (testbed: Testbed) => World);
-export function testbed(callback: (testbed: Testbed) => World);
-export function testbed(opts, callback?) {
-  if (typeof opts === 'function') {
-    callback = opts;
-    opts = null;
-  }
-
-  Stage(function(stage, canvas) {
-
-    stage.on(Stage.Mouse.START, function() {
-      window.focus();
-      // @ts-ignore
-      document.activeElement && document.activeElement.blur();
-      canvas.focus();
-    });
-
-    stage.MAX_ELAPSE = 1000 / 30;
-
-    // @ts-ignore
-    const testbed: Testbed = {};
-    testbed.canvas = canvas;
-
-    let paused = false;
-    stage.on('resume', function() {
-      paused = false;
-      testbed._resume && testbed._resume();
-    });
-    stage.on('pause', function() {
-      paused = true;
-      testbed._pause && testbed._pause();
-    });
-    testbed.isPaused = function() {
-      return paused;
-    };
-    testbed.togglePause = function() {
-      paused ? testbed.resume() : testbed.pause();
-    };
-    testbed.pause = function() {
-      stage.pause();
-    };
-    testbed.resume = function() {
-      stage.resume();
-      testbed.focus();
-    };
-    testbed.focus = function() {
-      // @ts-ignore
-      document.activeElement && document.activeElement.blur();
-      canvas.focus();
-    };
-
-    testbed.width = 80;
-    testbed.height = 60;
-    testbed.x = 0;
-    testbed.y = -10;
-    testbed.scaleY = -1;
-    testbed.ratio = 16;
-    testbed.hz = 60;
-    testbed.speed = 1;
-    testbed.activeKeys = {};
-    testbed.background = '#222222';
-
-    testbed.findOne = function() {
-      // todo: implement
-      return null;
-    };
-
-    testbed.findAll = function() {
-      // todo: implement
-      return [];
-    };
-
-    let statusText = '';
-    const statusMap = {};
-
-    function statusSet(name, value) {
-      if (typeof value !== 'function' && typeof value !== 'object') {
-        statusMap[name] = value;
-      }
-    }
-
-    function statusMerge(obj) {
-      // tslint:disable-next-line:no-for-in
-      for (const key in obj) {
-        statusSet(key, obj[key]);
-      }
-    }
-
-    testbed.status = function(a, b?) {
-      if (typeof b !== 'undefined') {
-        statusSet(a, b);
-      } else if (a && typeof a === 'object') {
-        statusMerge(a);
-      } else if (typeof a === 'string') {
-        statusText = a;
-      }
-
-      testbed._status && testbed._status(statusText, statusMap);
-    };
-
-    testbed.info = function(text) {
-      testbed._info && testbed._info(text);
-    };
-
-    let lastDrawHash = "";
-    let drawHash = "";
-
-    (function() {
-      const drawingTexture = new Stage.Texture();
-      stage.append(Stage.image(drawingTexture));
-
-      const buffer = [];
-      stage.tick(function() {
-        buffer.length = 0;
-      }, true);
-
-      drawingTexture.draw = function(ctx) {
-        ctx.save();
-        ctx.transform(1, 0, 0, testbed.scaleY, -testbed.x, -testbed.y);
-        ctx.lineWidth = 2  / testbed.ratio;
-        ctx.lineCap = 'round';
-        for (let drawing = buffer.shift(); drawing; drawing = buffer.shift()) {
-          drawing(ctx, testbed.ratio);
-        }
-        ctx.restore();
-      };
-
-      testbed.drawPoint = function(p, r, color) {
-        buffer.push(function(ctx, ratio) {
-          ctx.beginPath();
-          ctx.arc(p.x, p.y, 5  / ratio, 0, 2 * Math.PI);
-          ctx.strokeStyle = color;
-          ctx.stroke();
-        });
-        drawHash += "point" + p.x + ',' + p.y + ',' + r + ',' + color;
-      };
-
-      testbed.drawCircle = function(p, r, color) {
-        buffer.push(function(ctx) {
-          ctx.beginPath();
-          ctx.arc(p.x, p.y, r, 0, 2 * Math.PI);
-          ctx.strokeStyle = color;
-          ctx.stroke();
-        });
-        drawHash += "circle" + p.x + ',' + p.y + ',' + r + ',' + color;
-      };
-
-      testbed.drawSegment = function(a, b, color) {
-        buffer.push(function(ctx) {
-          ctx.beginPath();
-          ctx.moveTo(a.x, a.y);
-          ctx.lineTo(b.x, b.y);
-          ctx.strokeStyle = color;
-          ctx.stroke();
-        });
-        drawHash += "segment" + a.x + ',' + a.y + ',' + b.x + ',' + b.y + ',' + color;
-      };
-
-      testbed.drawPolygon = function(points, color) {
-        if (!points || !points.length) {
-          return;
-        }
-        buffer.push(function(ctx) {
-          ctx.beginPath();
-          ctx.moveTo(points[0].x, points[0].y);
-          for (let i = 1; i < points.length; i++) {
-            ctx.lineTo(points[i].x, points[i].y);
-          }
-          ctx.strokeStyle = color;
-          ctx.closePath();
-          ctx.stroke();
-        });
-        drawHash += "segment";
-        for (let i = 1; i < points.length; i++) {
-          drawHash += points[i].x + ',' + points[i].y + ',';
-        }
-        drawHash += color;
-      };
-
-      testbed.drawAABB = function(aabb, color) {
-        buffer.push(function(ctx) {
-          ctx.beginPath();
-          ctx.moveTo(aabb.lowerBound.x, aabb.lowerBound.y);
-          ctx.lineTo(aabb.upperBound.x, aabb.lowerBound.y);
-          ctx.lineTo(aabb.upperBound.x, aabb.upperBound.y);
-          ctx.lineTo(aabb.lowerBound.x, aabb.upperBound.y);
-          ctx.strokeStyle = color;
-          ctx.closePath();
-          ctx.stroke();
-        });
-        drawHash += "aabb";
-        drawHash += aabb.lowerBound.x + ',' + aabb.lowerBound.y + ',';
-        drawHash += aabb.upperBound.x + ',' + aabb.upperBound.y + ',';
-        drawHash += color;
-      };
-
-      testbed.color = function(r, g, b) {
-        r = r * 256 | 0;
-        g = g * 256 | 0;
-        b = b * 256 | 0;
-        return 'rgb(' + r + ', ' + g + ', ' + b + ')';
-      };
-
-    })();
-
-    const world = callback(testbed);
-
-    const viewer = new Viewer(world, testbed);
-
-    let lastX = 0;
-    let lastY = 0;
-    stage.tick(function(dt, t) {
-      // update camera position
-      if (lastX !== testbed.x || lastY !== testbed.y) {
-        viewer.offset(-testbed.x, -testbed.y);
-        lastX = testbed.x;
-        lastY = testbed.y;
-      }
-    });
-
-    viewer.tick(function(dt, t) {
-      // call testbed step, if provided
-      if (typeof testbed.step === 'function') {
-        testbed.step(dt, t);
-      }
-
-      if (targetBody) {
-        testbed.drawSegment(targetBody.getPosition(), mouseMove, 'rgba(255,255,255,0.2)');
-      }
-
-      if (lastDrawHash !== drawHash) {
-        lastDrawHash = drawHash;
-        stage.touch();
-      }
-      drawHash = "";
-
-      return true;
-    });
-
-    // stage.empty();
-    stage.background(testbed.background);
-    stage.viewbox(testbed.width, testbed.height);
-    stage.pin('alignX', -0.5);
-    stage.pin('alignY', -0.5);
-    stage.prepend(viewer);
-
-    function findBody(point) {
-      let body;
-      const aabb = new AABB(point, point);
-      world.queryAABB(aabb, function(fixture) {
-        if (body) {
-          return;
-        }
-        if (!fixture.getBody().isDynamic() || !fixture.testPoint(point)) {
-          return;
-        }
-        body = fixture.getBody();
-        return true;
-      });
-      return body;
-    }
-
-    const mouseGround = world.createBody();
-    let mouseJoint;
-
-    let targetBody;
-    const mouseMove = {x: 0, y: 0};
-
-    viewer.attr('spy', true).on(Stage.Mouse.START, function(point) {
-      point = { x: point.x, y: testbed.scaleY * point.y };
-      if (targetBody) {
-        return;
-      }
-
-      const body = findBody(point);
-      if (!body) {
-        return;
-      }
-
-      if (testbed.mouseForce) {
-        targetBody = body;
-
-      } else {
-        mouseJoint = new MouseJoint({maxForce: 1000}, mouseGround, body, Vec2.clone(point));
-        world.createJoint(mouseJoint);
-      }
-
-    }).on(Stage.Mouse.MOVE, function(point) {
-      point = { x: point.x, y: testbed.scaleY * point.y };
-      if (mouseJoint) {
-        mouseJoint.setTarget(point);
-      }
-
-      mouseMove.x = point.x;
-      mouseMove.y = point.y;
-    }).on(Stage.Mouse.END, function(point) {
-      point = { x: point.x, y: testbed.scaleY * point.y };
-      if (mouseJoint) {
-        world.destroyJoint(mouseJoint);
-        mouseJoint = null;
-      }
-      if (targetBody) {
-        const force = Vec2.sub(point, targetBody.getPosition());
-        targetBody.applyForceToCenter(force.mul(testbed.mouseForce), true);
-        targetBody = null;
-      }
-
-    }).on(Stage.Mouse.CANCEL, function(point) {
-      point = { x: point.x, y: testbed.scaleY * point.y };
-      if (mouseJoint) {
-        world.destroyJoint(mouseJoint);
-        mouseJoint = null;
-      }
-      if (targetBody) {
-        targetBody = null;
-      }
-    });
-
-    window.addEventListener("keydown", function(e) {
-      switch (e.keyCode) {
-        case 'P'.charCodeAt(0):
-          testbed.togglePause();
-          break;
-      }
-    }, false);
-
-    const downKeys = {};
-    window.addEventListener("keydown", function(e) {
-      const keyCode = e.keyCode;
-      downKeys[keyCode] = true;
-      updateActiveKeys(keyCode, true);
-      testbed.keydown && testbed.keydown(keyCode, String.fromCharCode(keyCode));
-    });
-    window.addEventListener("keyup", function(e) {
-      const keyCode = e.keyCode;
-      downKeys[keyCode] = false;
-      updateActiveKeys(keyCode, false);
-      testbed.keyup && testbed.keyup(keyCode, String.fromCharCode(keyCode));
-    });
-
-    const activeKeys = testbed.activeKeys;
-    function updateActiveKeys(keyCode, down) {
-      const char = String.fromCharCode(keyCode);
-      if (/\w/.test(char)) {
-        activeKeys[char] = down;
-      }
-      activeKeys.right = downKeys[39] || activeKeys['D'];
-      activeKeys.left = downKeys[37] || activeKeys['A'];
-      activeKeys.up = downKeys[38] || activeKeys['W'];
-      activeKeys.down = downKeys[40] || activeKeys['S'];
-      activeKeys.fire = downKeys[32] || downKeys[13] ;
-    }
-
-  });
-}
-
-Viewer._super = Stage;
-Viewer.prototype = Stage._create(Viewer._super.prototype);
-
-function Viewer(world, opts) {
-  Viewer._super.call(this);
-  this.label('Planck');
-
-  opts = opts || {};
-
-  this._options = {};
-  this._options.speed = opts.speed || 1;
-  this._options.hz = opts.hz || 60;
-  if (Math.abs(this._options.hz) < 1) {
-    this._options.hz = 1 / this._options.hz;
-  }
-  this._options.scaleY = opts.scaleY || -1;
-  this._options.ratio = opts.ratio || 16;
-  this._options.lineWidth = 2 / this._options.ratio;
-
-  this._world = world;
-
-  const timeStep = 1 / this._options.hz;
-  let elapsedTime = 0;
-  this.tick((dt) => {
-    dt = dt * 0.001 * this._options.speed;
-    elapsedTime += dt;
-    while (elapsedTime > timeStep) {
-      world.step(timeStep);
-      elapsedTime -= timeStep;
-    }
-    this.renderWorld();
-    return true;
-  }, true);
-
-  world.on('remove-fixture', function(obj) {
-    obj.ui && obj.ui.remove();
-  });
-
-  world.on('remove-joint', function(obj) {
-    obj.ui && obj.ui.remove();
-  });
-}
-
-Viewer.prototype.renderWorld = function() {
-  const world = this._world;
-  const options = this._options;
-  const viewer = this;
-
-  for (let b = world.getBodyList(); b; b = b.getNext()) {
-    for (let f = b.getFixtureList(); f; f = f.getNext()) {
-
-      if (!f.ui) {
-        if (f.render && f.render.stroke) {
-          options.strokeStyle = f.render.stroke;
-        } else if (b.render && b.render.stroke) {
-          options.strokeStyle = b.render.stroke;
-        } else if (b.isDynamic()) {
-          options.strokeStyle = 'rgba(255,255,255,0.9)';
-        } else if (b.isKinematic()) {
-          options.strokeStyle = 'rgba(255,255,255,0.7)';
-        } else if (b.isStatic()) {
-          options.strokeStyle = 'rgba(255,255,255,0.5)';
-        }
-
-        if (f.render && f.render.fill) {
-          options.fillStyle = f.render.fill;
-        } else if (b.render && b.render.fill) {
-          options.fillStyle = b.render.fill;
-        } else {
-          options.fillStyle = '';
-        }
-
-        const type = f.getType();
-        const shape = f.getShape();
-        if (type == 'circle') {
-          f.ui = viewer.drawCircle(shape, options);
-        }
-        if (type == 'edge') {
-          f.ui = viewer.drawEdge(shape, options);
-        }
-        if (type == 'polygon') {
-          f.ui = viewer.drawPolygon(shape, options);
-        }
-        if (type == 'chain') {
-          f.ui = viewer.drawChain(shape, options);
-        }
-
-        if (f.ui) {
-          f.ui.appendTo(viewer);
-        }
-      }
-
-      if (f.ui) {
-        const p = b.getPosition();
-        const r = b.getAngle();
-        if (f.ui.__lastX !== p.x || f.ui.__lastY !== p.y || f.ui.__lastR !== r) {
-          f.ui.__lastX = p.x;
-          f.ui.__lastY = p.y;
-          f.ui.__lastR = r;
-          f.ui.offset(p.x, options.scaleY * p.y);
-          f.ui.rotate(options.scaleY * r);
-        }
-      }
-
-    }
-  }
-
-  // TODO
-  for (let p = world.getParticleSystemList(); p; p = p.getNext()) {
-    const positions = p.getPositionBuffer();
-    if (!positions) continue;
-    const radius = p.getRadius();
-
-    if (p.ui) {
-      p.ui.remove();
-    }
-    const a = viewer.drawParticles(positions, p.m_count, options);
-    a.appendTo(viewer);
-    p.ui = a;
-  }
-
-  for (let j = world.getJointList(); j; j = j.getNext()) {
-    const type = j.getType();
-    const a = j.getAnchorA();
-    const b = j.getAnchorB();
-
-    if (!j.ui) {
-      options.strokeStyle = 'rgba(255,255,255,0.2)';
-
-      j.ui = viewer.drawJoint(j, options);
-      j.ui.pin('handle', 0.5);
-      if (j.ui) {
-        j.ui.appendTo(viewer);
-      }
-    }
-
-    if (j.ui) {
-      const cx = (a.x + b.x) * 0.5;
-      const cy = options.scaleY * (a.y + b.y) * 0.5;
-      const dx = a.x - b.x;
-      const dy = options.scaleY * (a.y - b.y);
-      const d = Math.sqrt(dx * dx + dy * dy);
-      j.ui.width(d);
-      j.ui.rotate(Math.atan2(dy, dx));
-      j.ui.offset(cx, cy);
-    }
-  }
-
-};
-
-Viewer.prototype.drawJoint = function(joint, options) {
-  const lw = options.lineWidth;
-  const ratio = options.ratio;
-
-  const length = 10;
-
-  const texture = Stage.canvas(function(ctx) {
-
-    this.size(length + 2 * lw, 2 * lw, ratio);
-
-    ctx.scale(ratio, ratio);
-    ctx.beginPath();
-    ctx.moveTo(lw, lw);
-    ctx.lineTo(lw + length, lw);
-
-    ctx.lineCap = 'round';
-    ctx.lineWidth = options.lineWidth;
-    ctx.strokeStyle = options.strokeStyle;
-    ctx.stroke();
-  });
-
-  const image = Stage.image(texture).stretch();
-  return image;
-};
-
-Viewer.prototype.drawCircle = function(shape, options) {
-  const lw = options.lineWidth;
-  const ratio = options.ratio;
-
-  const r = shape.m_radius;
-  const cx = r + lw;
-  const cy = r + lw;
-  const w = r * 2 + lw * 2;
-  const h = r * 2 + lw * 2;
-
-  const texture = Stage.canvas(function(ctx) {
-
-    this.size(w, h, ratio);
-
-    ctx.scale(ratio, ratio);
-    ctx.arc(cx, cy, r, 0, 2 * Math.PI);
-    if (options.fillStyle) {
-      ctx.fillStyle = options.fillStyle;
-      ctx.fill();
-    }
-    ctx.lineTo(cx, cy);
-    ctx.lineWidth = options.lineWidth;
-    ctx.strokeStyle = options.strokeStyle;
-    ctx.stroke();
-  });
-  const image = Stage.image(texture)
-    .offset(shape.m_p.x - cx, options.scaleY * shape.m_p.y - cy);
-  const node = Stage.create().append(image);
-  return node;
-};
-
-Viewer.prototype.drawEdge = function(edge, options) {
-  const lw = options.lineWidth;
-  const ratio = options.ratio;
-
-  const v1 = edge.m_vertex1;
-  const v2 = edge.m_vertex2;
-
-  const dx = v2.x - v1.x;
-  const dy = v2.y - v1.y;
-
-  const length = Math.sqrt(dx * dx + dy * dy);
-
-  const texture = Stage.canvas(function(ctx) {
-
-    this.size(length + 2 * lw, 2 * lw, ratio);
-
-    ctx.scale(ratio, ratio);
-    ctx.beginPath();
-    ctx.moveTo(lw, lw);
-    ctx.lineTo(lw + length, lw);
-
-    ctx.lineCap = 'round';
-    ctx.lineWidth = options.lineWidth;
-    ctx.strokeStyle = options.strokeStyle;
-    ctx.stroke();
-  });
-
-  const minX = Math.min(v1.x, v2.x);
-  const minY = Math.min(options.scaleY * v1.y, options.scaleY * v2.y);
-
-  const image = Stage.image(texture);
-  image.rotate(options.scaleY * Math.atan2(dy, dx));
-  image.offset(minX - lw, minY - lw);
-  const node = Stage.create().append(image);
-  return node;
-};
-
-Viewer.prototype.drawPolygon = function(shape, options) {
-  const lw = options.lineWidth;
-  const ratio = options.ratio;
-
-  const vertices = shape.m_vertices;
-
-  if (!vertices.length) {
-    return;
-  }
-
-  let minX = Infinity;
-  let minY = Infinity;
-  let maxX = -Infinity;
-  let maxY = -Infinity;
-  for (let i = 0; i < vertices.length; ++i) {
-    const v = vertices[i];
-    minX = Math.min(minX, v.x);
-    maxX = Math.max(maxX, v.x);
-    minY = Math.min(minY, options.scaleY * v.y);
-    maxY = Math.max(maxY, options.scaleY * v.y);
-  }
-
-  const width = maxX - minX;
-  const height = maxY - minY;
-
-  const texture = Stage.canvas(function(ctx) {
-
-    this.size(width + 2 * lw, height + 2 * lw, ratio);
-
-    ctx.scale(ratio, ratio);
-    ctx.beginPath();
-    for (let i = 0; i < vertices.length; ++i) {
-      const v = vertices[i];
-      const x = v.x - minX + lw;
-      const y = options.scaleY * v.y - minY + lw;
-      if (i == 0)
-        ctx.moveTo(x, y);
-      else
-        ctx.lineTo(x, y);
-    }
-
-    if (vertices.length > 2) {
-      ctx.closePath();
-    }
-
-    if (options.fillStyle) {
-      ctx.fillStyle = options.fillStyle;
-      ctx.fill();
-      ctx.closePath();
-    }
-
-    ctx.lineCap = 'round';
-    ctx.lineWidth = options.lineWidth;
-    ctx.strokeStyle = options.strokeStyle;
-    ctx.stroke();
-  });
-
-  const image = Stage.image(texture);
-  image.offset(minX - lw, minY - lw);
-  const node = Stage.create().append(image);
-  return node;
-};
-
-Viewer.prototype.drawChain = function(shape, options) {
-  const lw = options.lineWidth;
-  const ratio = options.ratio;
-
-  const vertices = shape.m_vertices;
-
-  if (!vertices.length) {
-    return;
-  }
-
-  let minX = Infinity;
-  let minY = Infinity;
-  let maxX = -Infinity;
-  let maxY = -Infinity;
-  for (let i = 0; i < vertices.length; ++i) {
-    const v = vertices[i];
-    minX = Math.min(minX, v.x);
-    maxX = Math.max(maxX, v.x);
-    minY = Math.min(minY, options.scaleY * v.y);
-    maxY = Math.max(maxY, options.scaleY * v.y);
-  }
-
-  const width = maxX - minX;
-  const height = maxY - minY;
-
-  const texture = Stage.canvas(function(ctx) {
-
-    this.size(width + 2 * lw, height + 2 * lw, ratio);
-
-    ctx.scale(ratio, ratio);
-    ctx.beginPath();
-    for (let i = 0; i < vertices.length; ++i) {
-      const v = vertices[i];
-      const x = v.x - minX + lw;
-      const y = options.scaleY * v.y - minY + lw;
-      if (i == 0)
-        ctx.moveTo(x, y);
-      else
-        ctx.lineTo(x, y);
-    }
-
-    // TODO: if loop
-    if (vertices.length > 2) {
-      // ctx.closePath();
-    }
-
-    if (options.fillStyle) {
-      ctx.fillStyle = options.fillStyle;
-      ctx.fill();
-      ctx.closePath();
-    }
-
-    ctx.lineCap = 'round';
-    ctx.lineWidth = options.lineWidth;
-    ctx.strokeStyle = options.strokeStyle;
-    ctx.stroke();
-  });
-
-  const image = Stage.image(texture);
-  image.offset(minX - lw, minY - lw);
-  const node = Stage.create().append(image);
-  return node;
-};
-
-Viewer.prototype.drawParticles = function(positions: Vec2[], count: number, options) {
-  const ratio = options.ratio;
-  if (!positions.length) {
-    return;
-  }
-
-  const size = 100; // TODO
-  const texture = Stage.canvas(function(ctx) {
-    this.size(size * 2, size * 2, ratio);
-
-    ctx.clearRect(0, 0, size * 2, size * 2);
-    ctx.fillStyle = '#0077ff';
-    for (let i = 0; i < count; i++) {
-      const p = positions[i];
-      ctx.fillRect(p.x * ratio + size * ratio, options.scaleY * p.y * ratio + size * ratio, 1, 1);
-    }
-  })
-
-  const image = Stage.image(texture);
-  image.offset(-size, -size);
-  const node = Stage.create().append(image);
-  return node;
-};
-
-// Everything below this is copied from ../src/index.ts
-
-export { default as Serializer } from '../src/serializer/index';
-
-export { default as Math } from '../src/common/Math';
-export { default as Vec2 } from '../src/common/Vec2';
-export { default as Vec3 } from '../src/common/Vec3';
-export { default as Mat22 } from '../src/common/Mat22';
-export { default as Mat33 } from '../src/common/Mat33';
-export { default as Transform } from '../src/common/Transform';
-export { default as Rot } from '../src/common/Rot';
-
-export { default as AABB } from '../src/collision/AABB';
-
-export { default as Shape } from '../src/collision/Shape';
-export { default as Fixture } from '../src/dynamics/Fixture';
-export { default as Body } from '../src/dynamics/Body';
-export { default as Contact } from '../src/dynamics/Contact';
-export { default as Joint } from '../src/dynamics/Joint';
-export { default as World } from '../src/dynamics/World';
-
-export { default as Circle } from '../src/collision/shape/CircleShape';
-export { default as Edge } from '../src/collision/shape/EdgeShape';
-export { default as Polygon } from '../src/collision/shape/PolygonShape';
-export { default as Chain } from '../src/collision/shape/ChainShape';
-export { default as Box } from '../src/collision/shape/BoxShape';
-
-export { CollideCircles } from '../src/collision/shape/CollideCircle';
-export { CollideEdgeCircle } from '../src/collision/shape/CollideEdgeCircle';
-export { CollidePolygons } from '../src/collision/shape/CollidePolygon';
-export { CollidePolygonCircle } from '../src/collision/shape/CollideCirclePolygone';
-export { CollideEdgePolygon } from '../src/collision/shape/CollideEdgePolygon';
-
-export { default as DistanceJoint } from '../src/dynamics/joint/DistanceJoint';
-export { default as FrictionJoint } from '../src/dynamics/joint/FrictionJoint';
-export { default as GearJoint } from '../src/dynamics/joint/GearJoint';
-export { default as MotorJoint } from '../src/dynamics/joint/MotorJoint';
-export { default as MouseJoint } from '../src/dynamics/joint/MouseJoint';
-export { default as PrismaticJoint } from '../src/dynamics/joint/PrismaticJoint';
-export { default as PulleyJoint } from '../src/dynamics/joint/PulleyJoint';
-export { default as RevoluteJoint } from '../src/dynamics/joint/RevoluteJoint';
-export { default as RopeJoint } from '../src/dynamics/joint/RopeJoint';
-export { default as WeldJoint } from '../src/dynamics/joint/WeldJoint';
-export { default as WheelJoint } from '../src/dynamics/joint/WheelJoint';
-
-export { default as Settings } from '../src/Settings';
-
-export { default as Sweep } from '../src/common/Sweep';
-export { default as Manifold } from '../src/collision/Manifold';
-export { default as Distance } from '../src/collision/Distance';
-export { default as TimeOfImpact } from '../src/collision/TimeOfImpact';
-export { default as DynamicTree } from '../src/collision/DynamicTree';
-
-import Solver, { TimeStep } from '../src/dynamics/Solver';
-import { CollidePolygons } from '../src/collision/shape/CollidePolygon';
-import { default as Settings } from '../src/Settings';
-import { default as Sweep } from '../src/common/Sweep';
-import { default as Manifold } from '../src/collision/Manifold';
-import { default as Distance, DistanceInput, DistanceOutput, DistanceProxy, SimplexCache, testOverlap } from '../src/collision/Distance';
-import { default as TimeOfImpact, TOIInput, TOIOutput } from '../src/collision/TimeOfImpact';
-import { default as DynamicTree } from '../src/collision/DynamicTree';
-
-import { default as stats } from '../src/util/stats'; // todo: what to do with this?
-
-import { ContactImpulse } from '../src/dynamics/Solver';
-type _ContactImpulse = InstanceType<typeof ContactImpulse>;
-export type { _ContactImpulse as ContactImpulse }
-
-/** @deprecated Merged with main namespace */
-export const internal = {};
-
-// @ts-ignore
-internal.CollidePolygons = CollidePolygons;
-// @ts-ignore
-internal.Settings = Settings;
-// @ts-ignore
-internal.Sweep = Sweep;
-// @ts-ignore
-internal.Manifold = Manifold;
-// @ts-ignore
-internal.Distance = Distance;
-// @ts-ignore
-internal.TimeOfImpact = TimeOfImpact;
-// @ts-ignore
-internal.DynamicTree = DynamicTree;
-// @ts-ignore
-internal.stats = stats;
-
-// @ts-ignore
-Solver.TimeStep = TimeStep;
-
-// @ts-ignore
-Distance.testOverlap = testOverlap;
-// @ts-ignore
-Distance.Input = DistanceInput;
-// @ts-ignore
-Distance.Output = DistanceOutput;
-// @ts-ignore
-Distance.Proxy = DistanceProxy;
-// @ts-ignore
-Distance.Cache = SimplexCache;
-
-// @ts-ignore
-TimeOfImpact.Input = TOIInput;
-// @ts-ignore
-TimeOfImpact.Output = TOIOutput;
-=======
 export * from '../src/index';
-import './StageTestbed';
->>>>>>> 2b0dd3d0
+import './StageTestbed';