--- conflicted
+++ resolved
@@ -23,21 +23,6 @@
 - [GitHub](https://github.com/shakiba/planck.js/) - Source code and issues
 
 
-## Updates
-
-### v1.0-alpha
-
-- Source code is migrated to TypeScript, to improves library usability, documentation and maintenance.
-
-- **Package name for v1.0+ is changed to `planck`**. Package name for releases *before v1.0* is `planck-js`.
-
-- `planck.internal` namespace is deprecated and everything is directly available under main namesapce (except `planck.internal.stats`).
-
-- Source files are moved to `/src` directory (from `/lib`) and directory layout is updated to match Box2D.
-
-- Rollup is used to build the project.
-
-
 ## API and Architecture
 
 Planck.js includes Box2D algorithms without modification and its architecture is very similar to Box2D.
@@ -55,21 +40,39 @@
 `'begin-contact'`, `'end-contact'`, `'pre-solve'`, `'post-solve'`, `'remove-joint'`, `'remove-fixture'`, `'remove-body'`
 
 
+## Updates
+
+#### v1.0-alpha
+
+- Source code is migrated to TypeScript, to improves library usability, documentation and maintenance.
+
+- Package name for v1.0+ is changed to `planck`. Package name for releases *before v1.0* is `planck-js`.
+
+- `planck.internal` namespace is deprecated and everything is directly available under main namesapce (except `planck.internal.stats`).
+
+- Source files are moved to `/src` directory (from `/lib`) and directory layout is updated to match Box2D.
+
+- Rollup is used to build the project.
+
+
 ## Install
 
-<<<<<<< HEAD
-Staring from v1.0 the library is released under `planck` package name.
-Releases and updates before v1.0 will remain available under [`planck-js`](https://www.npmjs.com/package/planck-js).
+### v0.3 (stable release)
+To install `planck-js@0.3` (stable release) see [v0.3 branch](https://github.com/shakiba/planck.js/tree/v0.3#install).
 
-#### CDN
+### v1.0 (alpha)
+Staring from v1.0 package name is changed to `planck`.
+Releases and updates before v1.0 will remain available under `planck-js`.
 
-Planck.js is available on [jsDelivr](https://www.jsdelivr.com/package/npm/planck) and [cdnjs](https://cdnjs.com/libraries/planck).
+##### CDN
 
-#### NPM
+Planck.js is available on [jsDelivr](https://www.jsdelivr.com/package/npm/planck).
+
+##### NPM
 
 Install npm package.
 ```sh
-npm install planck@v1.0.0-alpha.1
+npm install planck
 ```
 
 Import it in your code.
@@ -77,7 +80,7 @@
 import * as planck from 'planck';
 ```
 
-#### Testbed
+##### Testbed
 
 Use CDN in a web page.
 ```html
@@ -99,11 +102,6 @@
   // ...
 });
 ```
-=======
-- To install v0.3 (stable) release see [v0.3 branch](https://github.com/shakiba/planck.js/tree/v0.3#install).
-- To install v1.0-alpha release see [v1.0 branch](https://github.com/shakiba/planck.js/tree/v1.0#install).
-
->>>>>>> ba823df7
 
 ## Projects
 
